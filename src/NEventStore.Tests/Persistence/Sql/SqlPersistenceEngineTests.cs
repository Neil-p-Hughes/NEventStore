--- conflicted
+++ resolved
@@ -73,70 +73,4 @@
             }
         }
     }
-
-<<<<<<< HEAD
-    public class when_initializing_with_oracle_dialect_and_ManagedDataAccess_is_not_found : SpecificationBase
-=======
-    ublic class when_initializing_with_oracle_dialect_and_ManagedDataAccess_is_not_found : SpecificationBase
->>>>>>> 368cd68a
-    {
-        private SqlPersistenceEngine _sqlPersistenceEngine;
-        private Exception _exception;
-
-        protected override void Context()
-        {
-            _sqlPersistenceEngine = new SqlPersistenceEngine(
-                A.Fake<IConnectionFactory>(),
-                new OracleNativeDialect(),
-                A.Fake<ISerialize>(),
-                TransactionScopeOption.Suppress,
-                128);
-        }
-
-        protected override void Because()
-        {
-            _exception = Catch.Exception(() => new SqlPersistenceFactory("Connection",
-                new BinarySerializer(),
-                new OracleNativeDialect()).Build());
-        }
-
-        [Fact]
-        public void should_not_throw()
-        {
-            _exception.ShouldBeNull();
-        }
-<<<<<<< HEAD
-=======
-
-        private class InheritedSqlPersistenceEngine : SqlPersistenceEngine
-        {
-            private IDbStatement _raisedCommand;
-            private CommitAttempt _raisedCommitAttempt;
-
-            public InheritedSqlPersistenceEngine(
-                IConnectionFactory connectionFactory,
-                ISqlDialect dialect,
-                ISerialize serializer,
-                TransactionScopeOption scopeOption, int pageSize) 
-                : base(connectionFactory, dialect, serializer, scopeOption, pageSize)
-            {}
-
-            public IDbStatement RaisedCommand
-            {
-                get { return _raisedCommand; }
-            }
-
-            public CommitAttempt RaisedCommitAttempt
-            {
-                get { return _raisedCommitAttempt; }
-            }
-
-            protected override void OnPersistCommit(IDbStatement cmd, CommitAttempt attempt)
-            {
-                _raisedCommand = cmd;
-                _raisedCommitAttempt = attempt;
-            }
-        }
->>>>>>> 368cd68a
-    }
 }