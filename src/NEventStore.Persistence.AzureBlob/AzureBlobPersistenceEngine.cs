﻿using System;
using System.Collections.Generic;
using System.IO;
using System.Linq;
using System.Net;
using System.Threading;
using Microsoft.WindowsAzure.Storage;
using Microsoft.WindowsAzure.Storage.Blob;
using NEventStore.Logging;
using NEventStore.Serialization;

namespace NEventStore.Persistence.AzureBlob
{
	/// <summary>
	/// Main engine for using Azure blob storage for event sourcing.
	/// The general pattern is that all commits for a given stream live within a single page blob.
	/// As new commits are added, they are placed at the end of the page blob.
	/// </summary>
	public class AzureBlobPersistenceEngine : IPersistStreams
	{
		private static readonly ILog Logger = LogFactory.BuildLogger(typeof(AzureBlobPersistenceEngine));
		private static int _connectionLimitSet;

		private const string _eventSourcePrefix = "evsrc";
		private const string _rootContainerName = "$root";
		private const string _checkpointBlobName = "checkpoint";
		private const string _checkpointNumberKey = "checkpointnumber";
		private const string _hasUndispatchedCommitsKey = "hasUndispatchedCommits";
		private const string _isEventStreamAggregateKey = "isEventStreamAggregate";

		private readonly ISerialize _serializer;
		private readonly AzureBlobPersistenceOptions _options;
		private readonly CloudBlobContainer _blobContainer;
		private readonly CloudBlobClient _blobClient;
		private int _initialized;
		private bool _disposed;

		/// <summary>
		/// Create a new engine.
		/// </summary>
		/// <param name="connectionString">The Azure blob storage connection string.</param>
		/// <param name="serializer">The serializer to use.</param>
		/// <param name="options">Options for the Azure blob storage.</param>
		public AzureBlobPersistenceEngine(string connectionString, ISerialize serializer, AzureBlobPersistenceOptions options = null)
		{
			if (String.IsNullOrEmpty(connectionString))
			{ throw new ArgumentException("connectionString cannot be null or empty"); }
			if (serializer == null)
			{ throw new ArgumentNullException("serializer"); }
			if (options == null)
			{ throw new ArgumentNullException("options"); }

			_serializer = serializer;
			_options = options;

			var storageAccount = CloudStorageAccount.Parse(connectionString);
			_blobClient = storageAccount.CreateCloudBlobClient();
			_blobContainer = _blobClient.GetContainerReference(GetContainerName());
		}

		/// <summary>
		/// Is the engine disposed?
		/// </summary>
		public bool IsDisposed
		{ get { return _disposed; } }

		/// <summary>
		/// Connect to Azure storage and get a reference to the container object,
		/// creating it if it does not exist.
		/// </summary>
		public void Initialize()
		{
			// we want to increase the connection limit used to communicate with via HTTP rest
			// calls otherwise we will feel significant performance degradation.  This can also
			// be modified via configuration but that would be a very leaky concern to the
			// application developer.
			if (Interlocked.Increment(ref _connectionLimitSet) < 2)
			{
				Uri uri = new Uri(_blobContainer.Uri.AbsoluteUri);
				var sp = ServicePointManager.FindServicePoint(uri);
				sp.ConnectionLimit = _options.ParallelConnectionLimit;

				// make sure we have a checkpoint aggregate
				var blobContainer = _blobClient.GetContainerReference(_rootContainerName);
				blobContainer.CreateIfNotExists();

				var pageBlobReference = blobContainer.GetPageBlobReference(_checkpointBlobName);
				try
				{ pageBlobReference.Create(512, accessCondition: AccessCondition.GenerateIfNoneMatchCondition("*")); }
				catch (Microsoft.WindowsAzure.Storage.StorageException ex)
				{
					// 409 means it was already there
					if (!ex.Message.Contains("409"))
					{ throw; }
				}
			}

			if (Interlocked.Increment(ref _initialized) < 2)
			{ _blobContainer.CreateIfNotExists(); }
		}

		/// <summary>
		/// Not Implemented.
		/// </summary>
		/// <param name="checkpointToken"></param>
		/// <returns></returns>
		public ICheckpoint GetCheckpoint(string checkpointToken = null)
		{ throw new NotImplementedException(); }

		/// <summary>
		/// Gets the list of commits from a given blobEntry, starting from a given date
		/// until the present.
		/// </summary>
		/// <param name="bucketId">The blobEntry id to pull commits from.</param>
		/// <param name="start">The starting date for commits.</param>
		/// <returns>The list of commits from the given blobEntry and greater than or equal to the start date.</returns>
		public IEnumerable<ICommit> GetFrom(string bucketId, DateTime start)
		{ return GetFromTo(bucketId, start, DateTime.MaxValue); }

		/// <summary>
		/// Not Implemented.
		/// </summary>
		/// <param name="checkpointToken"></param>
		/// <returns></returns>
		public IEnumerable<ICommit> GetFrom(string checkpointToken = null)
		{
			var containers = _blobClient.ListContainers(_eventSourcePrefix);
			var allCommitDefinitions = new List<Tuple<CloudPageBlob, PageBlobCommitDefinition>>();

			foreach (var container in containers)
			{
				var blobs = container.ListBlobs(GetContainerName(), true, BlobListingDetails.Metadata).OfType<CloudPageBlob>();

				// this could be a tremendous amount of data.  Depending on system used
				// this may not be performant enough and may require some sort of index be built.
				foreach (var pageBlob in blobs)
				{
					var header = GetHeader(pageBlob, null);
					foreach (var definition in header.PageBlobCommitDefinitions)
					{ allCommitDefinitions.Add(new Tuple<CloudPageBlob, PageBlobCommitDefinition>(pageBlob, definition)); }
				}
			}

			// now sort the definitions so we can return out sorted
			var orderedCommitDefinitions = allCommitDefinitions.OrderBy((x) => x.Item2.Checkpoint);
			foreach (var orderedCommitDefinition in orderedCommitDefinitions)
			{ yield return CreateCommitFromDefinition(orderedCommitDefinition.Item1, orderedCommitDefinition.Item2); }
		}

		/// <summary>
		/// Gets the list of commits from a given blobEntry, starting from a given date
		/// until the end date.
		/// </summary>
		/// <param name="bucketId">The blobEntry id to pull commits from.</param>
		/// <param name="start">The starting date for commits.</param>
		/// <param name="end">The ending date for commits.</param>
		/// <returns>The list of commits from the given blobEntry and greater than or equal to the start date and less than or equal to the end date.</returns>
		public IEnumerable<ICommit> GetFromTo(string bucketId, DateTime start, DateTime end)
		{
			var blobs = _blobContainer
				.ListBlobs(GetContainerName() + "/" + bucketId, true,
				BlobListingDetails.Metadata).OfType<CloudPageBlob>();

			// this could be a tremendous amount of data.  Depending on system used
			// this may not be performant enough and may require some sort of index be built.
			var allCommitDefinitions = new List<Tuple<CloudPageBlob, PageBlobCommitDefinition>>();
			foreach (var pageBlob in blobs)
			{
				var header = GetHeader(pageBlob, null);
				foreach (var definition in header.PageBlobCommitDefinitions)
				{
					if (definition.CommitStampUtc >= start && definition.CommitStampUtc <= end)
					{ allCommitDefinitions.Add(new Tuple<CloudPageBlob, PageBlobCommitDefinition>(pageBlob, definition)); }
				}
			}

			// now sort the definitions so we can return out sorted
			var orderedCommitDefinitions = allCommitDefinitions.OrderBy((x) => x.Item2.CommitStampUtc);
			foreach (var orderedCommitDefinition in orderedCommitDefinitions)
			{ yield return CreateCommitFromDefinition(orderedCommitDefinition.Item1, orderedCommitDefinition.Item2); }
		}

		/// <summary>
		/// Gets commits from a given blobEntry and stream id that fall within min and max revisions.
		/// </summary>
		/// <param name="bucketId">The blobEntry id to pull from.</param>
		/// <param name="streamId">The stream id.</param>
		/// <param name="minRevision">The minimum revision.</param>
		/// <param name="maxRevision">The maximum revision.</param>
		/// <returns></returns>
		public IEnumerable<ICommit> GetFrom(string bucketId, string streamId, int minRevision, int maxRevision)
		{
			int attempts = 0;
			while (true)
			{
				try
				{ return GetFromInternal(bucketId, streamId, minRevision, maxRevision); }
				catch (Microsoft.WindowsAzure.Storage.StorageException ex)
				{
					if (ex.Message.Contains("416"))
					{
						if (attempts++ > 5)
						{
							Logger.Error("Azure is giving us a consistent bounds issue with bucket id: {0}, stream id: {1}.  This may need to be looked into and may indicate corruption with the stream.", bucketId, streamId);
							throw new ConcurrencyException("Issue with azure concurrency.  operation should be tried again", ex);
						}
						else
						{
							Logger.Info("Azure notified us of out of bounds issue.  Occurs occasionally when operating very quickly on single stream.  Storage engine will retry automatically");
							Thread.Sleep(10);
						}
					}
					else
					{ throw; }
				}
			}
		}

		private IEnumerable<ICommit> GetFromInternal(string bucketId, string streamId, int minRevision, int maxRevision)
		{
			var commits = new List<ICommit>();
			var pageBlobReference = _blobContainer.GetPageBlobReference(bucketId + "/" + streamId);
			try
			{
				pageBlobReference.FetchAttributes();
				var header = GetHeader(pageBlobReference, null);

				// find out how many pages we are reading
				int startPage = 0;
				int endPage = startPage;
				int startIndex = 0;
				int numberOfCommits = 0;
				foreach (var commitDefinition in header.PageBlobCommitDefinitions)
				{
					if (minRevision > commitDefinition.Revision)
					{
						++startIndex;
						startPage += commitDefinition.TotalPagesUsed;
					}
					else if (maxRevision < commitDefinition.Revision)
					{ break; }
					else
					{ ++numberOfCommits; }

					endPage += commitDefinition.TotalPagesUsed;
				}

				// download all the data
				var totalBytes = (endPage - startPage + 1) * 512;
				var byteContainer = new byte[totalBytes];
				using (var ms = new MemoryStream(totalBytes))
				{
					var offset = startPage * 512;
					pageBlobReference.DownloadRangeToStream(ms, offset, totalBytes, AccessCondition.GenerateIfMatchCondition(pageBlobReference.Properties.ETag));
					ms.Position = 0;

					// now walk it and make it so
					for (int i = startIndex; i != startIndex + numberOfCommits; ++i)
					{
						ms.Read(byteContainer, 0, header.PageBlobCommitDefinitions[i].DataSizeBytes);
						using (var ms2 = new MemoryStream(byteContainer, 0, header.PageBlobCommitDefinitions[i].DataSizeBytes, false))
						{
							var blobCommit = _serializer.Deserialize<AzureBlobCommit>(ms2);
							commits.Add(CreateCommitFromAzureBlobCommit(blobCommit));
						}

						var remainder = header.PageBlobCommitDefinitions[i].DataSizeBytes % 512;
						ms.Read(byteContainer, 0, 512 - remainder);
					}
				}
			}
			catch (Microsoft.WindowsAzure.Storage.StorageException ex)
			{
				if (ex.Message.Contains("404"))
				{ Logger.Warn("tried to get from stream that does not exist, stream id:  ", streamId); }
				else if (ex.Message.Contains("412"))
				{ throw new ConcurrencyException("Concurrency exception in GetHeader", ex); }
				else
				{ throw; }
			}

			return commits.OrderBy(c => c.StreamRevision);
		}

		/// <summary>
		/// Gets all undispatched commits across all buckets.
		/// </summary>
		/// <returns>A list of all undispatched commits.</returns>
		public IEnumerable<ICommit> GetUndispatchedCommits()
		{
			// this is most likely extremely inefficient as the size of our store grows to 100's of millions of streams (possibly even just 1000's)
			var containers = _blobClient.ListContainers();
			var allCommitDefinitions = new List<Tuple<CloudPageBlob, PageBlobCommitDefinition>>();

			foreach (var container in containers)
			{
				DateTime sinceDateUtc = DateTime.MinValue;
				try
				{
					// only need to subtract if something different than TimeSpan.MaxValue is specified
					if (!_options.MaxTimeSpanForUndispatched.Equals(TimeSpan.MaxValue))
					{ sinceDateUtc = DateTime.UtcNow.Subtract(_options.MaxTimeSpanForUndispatched); }
				}
				catch (ArgumentOutOfRangeException)
				{ Logger.Info("Date Time was out of range.  falling back to the smallest date/time possible"); }

				// this container is fetched lazily.  so actually filtering down at this level will improve our performance,
				// assuming the options dictate a date range that filters down our set.
				var blobs = container
								.ListBlobs(useFlatBlobListing: true, blobListingDetails: BlobListingDetails.Metadata)
								.OfType<CloudPageBlob>().OrderByDescending((x) => x.Properties.LastModified)
								.Where((x) => x.Properties.LastModified > sinceDateUtc);

				// this could be a tremendous amount of data.  Depending on system used
				// this may not be performant enough and may require some sort of index be built.
				foreach (var pageBlob in blobs)
				{
					if (pageBlob.Metadata.ContainsKey(_isEventStreamAggregateKey))
					{
						// we only care about guys who may be dirty
						bool isDirty = true;
						string isDirtyString;
						if (pageBlob.Metadata.TryGetValue(_hasUndispatchedCommitsKey, out isDirtyString))
						{ isDirty = Boolean.Parse(isDirtyString); }

						if (isDirty)
						{
							var header = GetHeader(pageBlob, null);
							if (header.UndispatchedCommitCount > 0)
							{
								foreach (var definition in header.PageBlobCommitDefinitions)
								{
									if (!definition.IsDispatched)
									{ allCommitDefinitions.Add(new Tuple<CloudPageBlob, PageBlobCommitDefinition>(pageBlob, definition)); }
								}
							}
						}
					}
				}
			}

			// now sort the definitions so we can return out sorted
			var orderedCommitDefinitions = allCommitDefinitions.OrderBy((x) => x.Item2.CommitStampUtc);
			foreach (var orderedCommitDefinition in orderedCommitDefinitions)
			{ yield return CreateCommitFromDefinition(orderedCommitDefinition.Item1, orderedCommitDefinition.Item2); }
		}

		/// <summary>
		/// Marks a stream Id's commit as dispatched.
		/// </summary>
		/// <param name="commit">The commit object to mark as dispatched.</param>
		public void MarkCommitAsDispatched(ICommit commit)
		{
			var pageBlobReference = _blobContainer.GetPageBlobReference(commit.BucketId + "/" + commit.StreamId);

			try
			{
				pageBlobReference.FetchAttributes();
				string eTag = pageBlobReference.Properties.ETag;

				var headerDefinitionMetadata = GetHeaderDefinitionMetadata(pageBlobReference);
				if (headerDefinitionMetadata.HeaderSizeInBytes < 0 || headerDefinitionMetadata.HeaderSizeInBytes > 100000)
				{
					Console.WriteLine("Bad fetch of header metadata");
				}
				var header = GetHeader(pageBlobReference, headerDefinitionMetadata);

				// we must commit at a page offset, we will just track how many pages in we must start writing at
				foreach (var commitDefinition in header.PageBlobCommitDefinitions)
				{
					if (commit.CommitId == commitDefinition.CommitId)
					{
						commitDefinition.IsDispatched = true;
						--header.UndispatchedCommitCount;
					}
				}

				CommitNewMessage(pageBlobReference, null, header, headerDefinitionMetadata.HeaderStartLocationOffsetBytes);
			}
			catch (Microsoft.WindowsAzure.Storage.StorageException ex)
			{
				if (ex.Message.Contains("404"))
				{ Logger.Warn("tried to mark as dispatched commit that does not exist, commit id: ", commit.CommitId); }
				else
				{ throw; }
			}
		}

		/// <summary>
		/// Purge a container.
		/// </summary>
		public void Purge()
		{ _blobContainer.Delete(); }

		/// <summary>
		/// Purge a series of streams
		/// </summary>
		/// <param name="bucketId"></param>
		public void Purge(string bucketId)
		{
			var blobs = _blobContainer.ListBlobs(GetContainerName() + "/" + bucketId, true, BlobListingDetails.Metadata).OfType<CloudPageBlob>();
			foreach (var blob in blobs)
			{ blob.Delete(); }
		}

		/// <summary>
		/// Drop a container.
		/// </summary>
		public void Drop()
		{ _blobContainer.Delete(); }

		/// <summary>
		/// Deletes a stream by blobEntry and stream id.
		/// </summary>
		/// <param name="bucketId">The blobEntry id.</param>
		/// <param name="streamId">The stream id.</param>
		public void DeleteStream(string bucketId, string streamId)
		{
			var pageBlobReference = _blobContainer.GetPageBlobReference(bucketId + "/" + streamId);
			string leaseId = pageBlobReference.AcquireLease(new TimeSpan(0, 0, 60), null);
			pageBlobReference.Delete(accessCondition: AccessCondition.GenerateLeaseCondition(leaseId));
			pageBlobReference.ReleaseLease(AccessCondition.GenerateLeaseCondition(leaseId));
		}

		/// <summary>
		/// Disposes this object.
		/// </summary>
		public void Dispose()
		{
			Dispose(true);
			GC.SuppressFinalize(this);
		}

		protected virtual void Dispose(bool disposing)
		{
			if (!disposing || _disposed)
			{
				return;
			}

			Logger.Debug("Disposing...");
			_disposed = true;
		}

		/// <summary>
		/// Adds a commit to a stream.
		/// </summary>
		/// <param name="attempt">The commit attempt to be added.</param>
		/// <returns>An Commit if successful.</returns>
		public ICommit Commit(CommitAttempt attempt)
		{
			Console.WriteLine("Entering Commit - id: {0}", attempt.CommitId);
			var pageBlobReference = _blobContainer.GetPageBlobReference(attempt.BucketId.ToLower() + "/" + attempt.StreamId);
			CreateIfNotExistsAndFetchAttributes(pageBlobReference);
			var header = GetHeader(pageBlobReference, null);

			// we must commit at a page offset, we will just track how many pages in we must start writing at
			var startPage = 0;
			foreach (var commit in header.PageBlobCommitDefinitions)
			{
				if (commit.CommitId == attempt.CommitId)
				{ throw new DuplicateCommitException("Duplicate Commit Attempt"); }

				startPage += commit.TotalPagesUsed;
			}

			if (attempt.CommitSequence <= header.LastCommitSequence)
			{ throw new ConcurrencyException("Concurrency exception in Commit"); }

			var blobCommit = new AzureBlobCommit();
			blobCommit.BucketId = attempt.BucketId;
			blobCommit.CommitId = attempt.CommitId;
			blobCommit.CommitSequence = attempt.CommitSequence;
			blobCommit.CommitStampUtc = attempt.CommitStamp;
			blobCommit.Events = attempt.Events.ToList();
			blobCommit.Headers = attempt.Headers;
			blobCommit.StreamId = attempt.StreamId;
			blobCommit.StreamRevision = attempt.StreamRevision;
			var serializedBlobCommit = _serializer.Serialize(blobCommit);

			header.AppendPageBlobCommitDefinition(new PageBlobCommitDefinition(serializedBlobCommit.Length, attempt.CommitId, attempt.StreamRevision,
				attempt.CommitStamp, header.PageBlobCommitDefinitions.Count, startPage, GetNextCheckpoint()));
			++header.UndispatchedCommitCount;
			header.LastCommitSequence = attempt.CommitSequence;

			Console.WriteLine("In Commit before CNM - id: {0}", attempt.CommitId);
			CommitNewMessage(pageBlobReference, serializedBlobCommit, header, startPage * _blobPageSize);
			Console.WriteLine("Exiting Commit after CNM - id: {0}", attempt.CommitId);
			return CreateCommitFromAzureBlobCommit(blobCommit);
		}

		/// <summary>
		/// Not yet implemented.  Returns null to ensure functionality.
		/// </summary>
		/// <param name="bucketId"></param>
		/// <param name="streamId"></param>
		/// <param name="maxRevision"></param>
		/// <returns></returns>
		public ISnapshot GetSnapshot(string bucketId, string streamId, int maxRevision)
		{ return null; }

		/// <summary>
		/// Not yet implemented.
		/// </summary>
		/// <param name="snapshot"></param>
		/// <returns></returns>
		public bool AddSnapshot(ISnapshot snapshot)
		{ throw new NotImplementedException(); }

		/// <summary>
		/// Not yet implemented.
		/// </summary>
		/// <param name="bucketId"></param>
		/// <param name="maxThreshold"></param>
		/// <returns></returns>
		public IEnumerable<IStreamHead> GetStreamsToSnapshot(string bucketId, int maxThreshold)
		{ throw new NotImplementedException(); }

		#region private helpers

		/// <summary>
		/// Creates a commit from the provided definition
		/// </summary>
		/// <param name="streamId"></param>
		/// <param name="commitDefinition"></param>
		/// <returns></returns>
		private ICommit CreateCommitFromDefinition(CloudPageBlob blob, PageBlobCommitDefinition commitDefinition)
		{
			var header = GetHeader(blob, null);
						
			using (var ms = new MemoryStream(commitDefinition.DataSizeBytes))
			{
				var startIndex = commitDefinition.StartPage * 512;
				blob.DownloadRangeToStream(ms, startIndex, commitDefinition.DataSizeBytes, AccessCondition.GenerateIfMatchCondition(blob.Properties.ETag));
				ms.Position = 0;

				AzureBlobCommit azureBlobCommit;
				try
				{ azureBlobCommit = _serializer.Deserialize<AzureBlobCommit>(ms); }
				catch (Exception ex)
				{
					// we hope this does not happen
					var message = string.Format("Blob with uri [{0}] is corrupt.", blob.Uri);
					throw new InvalidDataException(message, ex);
				}

				return CreateCommitFromAzureBlobCommit(azureBlobCommit);
			}
		}

		/// <summary>
		/// Creates a Commit object from an AzureBlobEntry.
		/// </summary>
		/// <param name="blobEntry">The source AzureBlobEntry.</param>
		/// <returns>The populated Commit.</returns>
		private ICommit CreateCommitFromAzureBlobCommit(AzureBlobCommit blobEntry)
		{
			return new Commit(  blobEntry.BucketId,
								blobEntry.StreamId,
								blobEntry.StreamRevision,
								blobEntry.CommitId,
								blobEntry.CommitSequence,
								blobEntry.CommitStampUtc,
								blobEntry.Checkpoint.ToString(),
								blobEntry.Headers,
								blobEntry.Events);
		}

		private const int _blobPageSize = 512;
		private const int _headerDefinitionMetadataPages = (HeaderDefinitionMetadata.RawSize / _blobPageSize) + 1;
		private const int _headerDefinitionMetadataBytes = _headerDefinitionMetadataPages * _blobPageSize;
		private static byte[] _maxFillSpace = new byte[1024];

		private HeaderDefinitionMetadata GetHeaderDefinitionMetadata(CloudPageBlob blob)
		{
			var headerDefinitionMetaDataOffset = blob.Properties.Length - _headerDefinitionMetadataBytes;
			using (var ms = new MemoryStream(HeaderDefinitionMetadata.RawSize))
			{
<<<<<<< HEAD
				try { 
					blob.DownloadRangeToStream(ms, headerDefinitionMetaDataOffset, HeaderDefinitionMetadata.RawSize, AccessCondition.GenerateIfMatchCondition(blob.Properties.ETag));
					return HeaderDefinitionMetadata.FromRaw(ms.ToArray());
				}
				catch (Microsoft.WindowsAzure.Storage.StorageException ex)
				{
					if (ex.Message.Contains("412"))
					{ throw new ConcurrencyException("Concurrency exception in GetHeader", ex); }
					else
					{ throw; }
				}
=======
				blob.DownloadRangeToStream(ms, headerDefinitionMetaDataOffset, HeaderDefinitionMetadata.RawSize,
					AccessCondition.GenerateIfMatchCondition(blob.Properties.ETag));
				return HeaderDefinitionMetadata.FromRaw(ms.ToArray());
>>>>>>> e3caf559
			}
		}

		/// <summary>
		/// Gets the deserialized header from the blob.
		/// </summary>
		/// <param name="blob">The Blob.</param>
		/// <returns>A populated StreamBlobHeader.</returns>
		private StreamBlobHeader GetHeader(CloudPageBlob blob, HeaderDefinitionMetadata prefetched)
		{
			try
			{
				var headerDefinitionMetadata = prefetched ?? GetHeaderDefinitionMetadata(blob);
				if (headerDefinitionMetadata.HeaderSizeInBytes != 0)
				{
<<<<<<< HEAD
					try
					{
						blob.DownloadRangeToStream(ms, headerDefinitionMetadata.HeaderStartLocationOffsetBytes, headerDefinitionMetadata.HeaderSizeInBytes, AccessCondition.GenerateIfMatchCondition(blob.Properties.ETag));
						return _serializer.Deserialize<StreamBlobHeader>(ms.ToArray());
					}
					catch (Microsoft.WindowsAzure.Storage.StorageException ex)
					{
						if (ex.Message.Contains("412"))
						{ throw new ConcurrencyException("Concurrency exception in GetHeader", ex); }
						else
						{ throw; }
					}
=======
					using (var ms = new MemoryStream(headerDefinitionMetadata.HeaderSizeInBytes))
					{
						blob.DownloadRangeToStream(ms, headerDefinitionMetadata.HeaderStartLocationOffsetBytes,
							headerDefinitionMetadata.HeaderSizeInBytes, AccessCondition.GenerateIfMatchCondition(blob.Properties.ETag));
						return _serializer.Deserialize<StreamBlobHeader>(ms.ToArray());
					}
>>>>>>> e3caf559
				}
				else
				{ return new StreamBlobHeader(); }
			}
			catch (Microsoft.WindowsAzure.Storage.StorageException ex)
			{ throw HandleAndRemapCommonExceptions(ex); }
		}

		/// <summary>
		/// Get page aligned number of bytes from a non page aligned number
		/// </summary>
		/// <param name="nonAligned"></param>
		/// <returns></returns>
		private int GetPageAlignedSize(int nonAligned)
		{
			var remainder = nonAligned % _blobPageSize;
			return (remainder == 0) ? nonAligned : nonAligned + (_blobPageSize - remainder);
		}

		/// <summary>
		/// Resized the blob to a specific size
		/// </summary>
		/// <param name="blob"></param>
		/// <param name="neededSize"></param>
		private void ResizeBlob(CloudPageBlob blob, int neededSize)
		{
			try
			{
				var currentSize = blob.Properties.Length;
				var newSize = Math.Max((int)(currentSize * _options.BlobGrowthRatePercent), neededSize);
				newSize = GetPageAlignedSize(newSize);
				blob.Resize(newSize, AccessCondition.GenerateIfMatchCondition(blob.Properties.ETag));
			}
			catch (Microsoft.WindowsAzure.Storage.StorageException ex)
			{ throw HandleAndRemapCommonExceptions(ex); }
		}

		/// <summary>
		/// Commits the header information which essentially commits any transactions that occured
		/// related to that header.
		/// </summary>
		/// <param name="newCommit">the new commit to write</param>
		/// <param name="headerStartOffsetBytes">where in the blob the new commit will be written</param>
		/// <param name="blob">blob header applies to</param>
		/// <param name="header">the new header data</param>
		/// <returns></returns>
		private void CommitNewMessage(CloudPageBlob blob, byte[] newCommit, StreamBlobHeader header, int offsetBytes)
		{
			try
			{
				Console.WriteLine("In commitnewmessage - id: {0}", header.PageBlobCommitDefinitions.Last().CommitId);
				newCommit = newCommit ?? new byte[0];

				blob.Metadata[_isEventStreamAggregateKey] = "yes";
				blob.Metadata[_hasUndispatchedCommitsKey] = header.PageBlobCommitDefinitions.Any((x) => !x.IsDispatched).ToString();
				blob.SetMetadata(AccessCondition.GenerateIfMatchCondition(blob.Properties.ETag));

				var serialized = _serializer.Serialize(header);
				var writeStartLocationAligned = GetPageAlignedSize(offsetBytes);
				var totalSpaceNeededAligned = GetPageAlignedSize(writeStartLocationAligned + newCommit.Length + serialized.Length + _headerDefinitionMetadataBytes);

				var totalBlobLength = blob.Properties.Length;
				if (totalBlobLength < totalSpaceNeededAligned)
				{
					ResizeBlob(blob, totalSpaceNeededAligned);
					totalBlobLength = blob.Properties.Length;
				}

				var writeSize = totalBlobLength - writeStartLocationAligned;
				using (var ms = new MemoryStream((int)writeSize))
				{
					ms.Write(newCommit, 0, newCommit.Length);
					ms.Write(serialized, 0, serialized.Length);

					var remainder = (ms.Position % _blobPageSize);
					var fillSpace = writeSize - newCommit.Length - serialized.Length - _headerDefinitionMetadataBytes;
					ms.Write(_maxFillSpace, 0, (int)fillSpace);

					var headerDefinitionMetadata = new HeaderDefinitionMetadata();
					headerDefinitionMetadata.HasUndispatchedCommits = header.PageBlobCommitDefinitions.Any((x) => !x.IsDispatched);
					headerDefinitionMetadata.HeaderSizeInBytes = serialized.Length;
					headerDefinitionMetadata.HeaderStartLocationOffsetBytes = writeStartLocationAligned + newCommit.Length;
					var rawHeaderDefinitionMetadata = headerDefinitionMetadata.GetRaw();
					ms.Write(rawHeaderDefinitionMetadata, 0, rawHeaderDefinitionMetadata.Length);
					fillSpace = _headerDefinitionMetadataBytes - rawHeaderDefinitionMetadata.Length;
					ms.Write(_maxFillSpace, 0, (int)fillSpace);

					ms.Position = 0;
					blob.WritePages(ms, writeStartLocationAligned, accessCondition: AccessCondition.GenerateIfMatchCondition(blob.Properties.ETag));
				}
			}
			catch (Microsoft.WindowsAzure.Storage.StorageException ex)
<<<<<<< HEAD
			{
				Console.WriteLine("Caught exception in CNM - id: {0}", header.PageBlobCommitDefinitions.Last().CommitId);
				if (ex.Message.Contains("412"))
				{ throw new ConcurrencyException("Concurrency exception in CommitNewMessage", ex); }
				else
				{ throw; }
			}
=======
			{ throw HandleAndRemapCommonExceptions(ex); }
>>>>>>> e3caf559
		}

		/// <summary>
		/// Build the container name.
		/// </summary>
		/// <returns>The container name.</returns>
		private string GetContainerName()
		{ return _eventSourcePrefix + _options.ContainerName.ToLower(); }

		/// <summary>
		/// Tries to fetch a blob's attributes.  Creates the blob if it does not exist.
		/// </summary>
		/// <param name="blob">The blob.</param>
		private void CreateIfNotExistsAndFetchAttributes(CloudPageBlob blob)
		{
			try
			{ blob.FetchAttributes(); }
			catch (Microsoft.WindowsAzure.Storage.StorageException ex)
			{
				if (ex.Message.Contains("404"))
				{
					blob.Create(1024 * _options.DefaultStartingBlobSizeKb);
					blob.FetchAttributes();
				}
				else
				{ throw; }
			}
		}

		/// <summary>
		/// Gets the next checkpoint id
		/// </summary>
		/// <returns></returns>
		private uint GetNextCheckpoint()
		{
			var blobContainer2 = _blobClient.GetContainerReference(_rootContainerName);
			var pageBlobReference = blobContainer2.GetPageBlobReference(_checkpointBlobName);
			pageBlobReference.FetchAttributes();

			string serializedCheckpointNumber;
			uint nextCheckpoint = 1;
			if (pageBlobReference.Metadata.TryGetValue(_checkpointNumberKey, out serializedCheckpointNumber))
			{ nextCheckpoint = Convert.ToUInt32(serializedCheckpointNumber) + 1; }

			while (true)
			{
				try
				{
					pageBlobReference.Metadata[_checkpointNumberKey] = (nextCheckpoint).ToString();
					pageBlobReference.SetMetadata(AccessCondition.GenerateIfMatchCondition(pageBlobReference.Properties.ETag));
					break;
				}
				catch (Microsoft.WindowsAzure.Storage.StorageException ex)
				{
					if (ex.Message.Contains("412"))
					{
						if (_options.ForceUniqueCheckpoint)
						{
							pageBlobReference.FetchAttributes();

							if (pageBlobReference.Metadata.TryGetValue(_checkpointNumberKey, out serializedCheckpointNumber))
							{ nextCheckpoint = Convert.ToUInt32(serializedCheckpointNumber) + 1; }
						}
						else
						{ break; }
					}
					else
					{ throw; }
				}
			}

			return nextCheckpoint;
		}

		private Exception HandleAndRemapCommonExceptions(Microsoft.WindowsAzure.Storage.StorageException ex)
		{
			if (ex.Message.Contains("412"))
			{ return new ConcurrencyException("concurrency exception in markcommitasdispachted", ex); }
			else
			{ return ex; }
		}

		#endregion
	}
}<|MERGE_RESOLUTION|>--- conflicted
+++ resolved
@@ -576,7 +576,6 @@
 			var headerDefinitionMetaDataOffset = blob.Properties.Length - _headerDefinitionMetadataBytes;
 			using (var ms = new MemoryStream(HeaderDefinitionMetadata.RawSize))
 			{
-<<<<<<< HEAD
 				try { 
 					blob.DownloadRangeToStream(ms, headerDefinitionMetaDataOffset, HeaderDefinitionMetadata.RawSize, AccessCondition.GenerateIfMatchCondition(blob.Properties.ETag));
 					return HeaderDefinitionMetadata.FromRaw(ms.ToArray());
@@ -588,11 +587,6 @@
 					else
 					{ throw; }
 				}
-=======
-				blob.DownloadRangeToStream(ms, headerDefinitionMetaDataOffset, HeaderDefinitionMetadata.RawSize,
-					AccessCondition.GenerateIfMatchCondition(blob.Properties.ETag));
-				return HeaderDefinitionMetadata.FromRaw(ms.ToArray());
->>>>>>> e3caf559
 			}
 		}
 
@@ -608,27 +602,21 @@
 				var headerDefinitionMetadata = prefetched ?? GetHeaderDefinitionMetadata(blob);
 				if (headerDefinitionMetadata.HeaderSizeInBytes != 0)
 				{
-<<<<<<< HEAD
-					try
-					{
-						blob.DownloadRangeToStream(ms, headerDefinitionMetadata.HeaderStartLocationOffsetBytes, headerDefinitionMetadata.HeaderSizeInBytes, AccessCondition.GenerateIfMatchCondition(blob.Properties.ETag));
-						return _serializer.Deserialize<StreamBlobHeader>(ms.ToArray());
-					}
-					catch (Microsoft.WindowsAzure.Storage.StorageException ex)
-					{
-						if (ex.Message.Contains("412"))
-						{ throw new ConcurrencyException("Concurrency exception in GetHeader", ex); }
-						else
-						{ throw; }
-					}
-=======
 					using (var ms = new MemoryStream(headerDefinitionMetadata.HeaderSizeInBytes))
 					{
-						blob.DownloadRangeToStream(ms, headerDefinitionMetadata.HeaderStartLocationOffsetBytes,
-							headerDefinitionMetadata.HeaderSizeInBytes, AccessCondition.GenerateIfMatchCondition(blob.Properties.ETag));
-						return _serializer.Deserialize<StreamBlobHeader>(ms.ToArray());
+						try
+						{
+							blob.DownloadRangeToStream(ms, headerDefinitionMetadata.HeaderStartLocationOffsetBytes, headerDefinitionMetadata.HeaderSizeInBytes, AccessCondition.GenerateIfMatchCondition(blob.Properties.ETag));
+							return _serializer.Deserialize<StreamBlobHeader>(ms.ToArray());
+						}
+						catch (Microsoft.WindowsAzure.Storage.StorageException ex)
+						{
+							if (ex.Message.Contains("412"))
+							{ throw new ConcurrencyException("Concurrency exception in GetHeader", ex); }
+							else
+							{ throw; }
+						}
 					}
->>>>>>> e3caf559
 				}
 				else
 				{ return new StreamBlobHeader(); }
@@ -721,7 +709,6 @@
 				}
 			}
 			catch (Microsoft.WindowsAzure.Storage.StorageException ex)
-<<<<<<< HEAD
 			{
 				Console.WriteLine("Caught exception in CNM - id: {0}", header.PageBlobCommitDefinitions.Last().CommitId);
 				if (ex.Message.Contains("412"))
@@ -729,9 +716,6 @@
 				else
 				{ throw; }
 			}
-=======
-			{ throw HandleAndRemapCommonExceptions(ex); }
->>>>>>> e3caf559
 		}
 
 		/// <summary>
