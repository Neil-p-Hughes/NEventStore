--- conflicted
+++ resolved
@@ -1,883 +1,437 @@
-<<<<<<< HEAD
 #pragma warning disable 169
-// ReSharper disable InconsistentNaming
+// ReSharper disable InconsistentNaming
+
+namespace EventStore.Persistence.AcceptanceTests
+{
+	using System;
+	using System.Collections.Generic;
+	using EventStore.Diagnostics;
+	using System.Linq;
+	using System.Threading;
+	using Machine.Specifications;
+	using Persistence;
+
+	[Subject("Persistence")]
+	public class when_a_commit_is_successfully_persisted : using_the_persistence_engine
+	{
+		static readonly DateTime now = SystemTime.UtcNow.AddYears(1);
+		static readonly Commit attempt = streamId.BuildAttempt(now);
+		static Commit persisted;
+
+		Establish context = () =>
+			persistence.Commit(attempt);
+
+		Because of = () =>
+			persisted = persistence.GetFrom(streamId, 0, int.MaxValue).First();
+
+		It should_correctly_persist_the_stream_identifier = () =>
+			persisted.StreamId.ShouldEqual(attempt.StreamId);
+
+		It should_correctly_persist_the_stream_stream_revision = () =>
+			persisted.StreamRevision.ShouldEqual(attempt.StreamRevision);
+
+		It should_correctly_persist_the_commit_identifier = () =>
+			persisted.CommitId.ShouldEqual(attempt.CommitId);
+
+		It should_correctly_persist_the_commit_sequence = () =>
+			persisted.CommitSequence.ShouldEqual(attempt.CommitSequence);
+
+		// persistence engines have varying levels of precision with respect to time.
+		It should_correctly_persist_the_commit_stamp = () =>
+			persisted.CommitStamp.Subtract(now).ShouldBeLessThan(TimeSpan.FromSeconds(1));
+
+		It should_correctly_persist_the_headers = () =>
+			persisted.Headers.Count.ShouldEqual(attempt.Headers.Count);
+
+		It should_correctly_persist_the_events = () =>
+			persisted.Events.Count.ShouldEqual(attempt.Events.Count);
+
+		It should_add_the_commit_to_the_set_of_undispatched_commits = () =>
+			persistence.GetUndispatchedCommits()
+				.FirstOrDefault(x => x.CommitId == attempt.CommitId).ShouldNotBeNull();
+
+		It should_cause_the_stream_to_be_found_in_the_list_of_streams_to_snapshot = () =>
+			persistence.GetStreamsToSnapshot(1)
+				.FirstOrDefault(x => x.StreamId == streamId).ShouldNotBeNull();
+	}
+
+	[Subject("Persistence")]
+	public class when_reading_from_a_given_revision : using_the_persistence_engine
+	{
+		const int LoadFromCommitContainingRevision = 3;
+		const int UpToCommitWithContainingRevision = 5;
+		static readonly Commit oldest = streamId.BuildAttempt(); // 2 events, revision 1-2
+		static readonly Commit oldest2 = oldest.BuildNextAttempt(); // 2 events, revision 3-4
+		static readonly Commit oldest3 = oldest2.BuildNextAttempt(); // 2 events, revision 5-6
+		static readonly Commit newest = oldest3.BuildNextAttempt(); // 2 events, revision 7-8
+		static Commit[] committed;
+
+		Establish context = () =>
+		{
+			persistence.Commit(oldest);
+			persistence.Commit(oldest2);
+			persistence.Commit(oldest3);
+			persistence.Commit(newest);
+		};
+
+		Because of = () =>
+			committed = persistence.GetFrom(streamId, LoadFromCommitContainingRevision, UpToCommitWithContainingRevision).ToArray();
+
+		It should_start_from_the_commit_which_contains_the_min_stream_revision_specified = () =>
+			committed.First().CommitId.ShouldEqual(oldest2.CommitId); // contains revision 3
+
+		It should_read_up_to_the_commit_which_contains_the_max_stream_revision_specified = () =>
+			committed.Last().CommitId.ShouldEqual(oldest3.CommitId); // contains revision 5
+	}
+
+	[Subject("Persistence")]
+	public class when_committing_a_stream_with_the_same_revision : using_the_persistence_engine
+	{
+		static readonly IPersistStreams persistence1 = Factory.Build();
+		static readonly Commit attempt1 = streamId.BuildAttempt();
+		static readonly Commit attempt2 = streamId.BuildAttempt();
+		static Exception thrown;
+
+		Establish context = () =>
+			persistence1.Commit(attempt1);
+
+		Because of = () =>
+			thrown = Catch.Exception(() => persistence1.Commit(attempt2));
+
+		It should_throw_a_ConcurrencyException = () =>
+			thrown.ShouldBeOfType<ConcurrencyException>();
+
+		Cleanup cleanup = () => 
+			persistence1.Dispose();
+	}
+
+	[Subject("Persistence")]
+	public class when_committing_a_stream_with_the_same_sequence : using_the_persistence_engine
+	{
+		static readonly IPersistStreams persistence1 = Factory.Build();
+		static readonly Commit attempt1 = streamId.BuildAttempt();
+		static readonly Commit attempt2 = streamId.BuildAttempt();
+		static Exception thrown;
+
+		Establish context = () =>
+			persistence1.Commit(attempt1);
+
+		Because of = () =>
+			thrown = Catch.Exception(() => persistence1.Commit(attempt2));
+
+		It should_throw_a_ConcurrencyException = () =>
+			thrown.ShouldBeOfType<ConcurrencyException>();
+
+		Cleanup cleanup = () =>
+			persistence1.Dispose();
+	}
+
+	[Subject("Persistence")]
+	public class when_attempting_to_overwrite_a_committed_sequence : using_the_persistence_engine
+	{
+		static readonly Commit successfulAttempt = streamId.BuildAttempt();
+		static readonly Commit failedAttempt = streamId.BuildAttempt();
+		static Exception thrown;
+
+		Establish context = () =>
+			persistence.Commit(successfulAttempt);
+
+		Because of = () =>
+			thrown = Catch.Exception(() => persistence.Commit(failedAttempt));
+
+		It should_throw_a_ConcurrencyException = () =>
+			thrown.ShouldBeOfType<ConcurrencyException>();
+	}
+
+	[Subject("Persistence")]
+	public class when_attempting_to_persist_a_commit_twice : using_the_persistence_engine
+	{
+		static readonly Commit attemptTwice = streamId.BuildAttempt();
+		static Exception thrown;
+
+		Establish context = () =>
+			persistence.Commit(attemptTwice);
+
+		Because of = () =>
+			thrown = Catch.Exception(() => persistence.Commit(attemptTwice));
+
+		It should_throw_a_DuplicateCommitException = () =>
+			thrown.ShouldBeOfType<DuplicateCommitException>();
+	}
+
+	[Subject("Persistence")]
+	public class when_a_commit_has_been_marked_as_dispatched : using_the_persistence_engine
+	{
+		static readonly Commit attempt = streamId.BuildAttempt();
+
+		Establish context = () =>
+			persistence.Commit(attempt);
+
+		Because of = () =>
+			persistence.MarkCommitAsDispatched(attempt);
+
+		It should_no_longer_be_found_in_the_set_of_undispatched_commits = () =>
+			persistence.GetUndispatchedCommits()
+				.FirstOrDefault(x => x.CommitId == attempt.CommitId).ShouldBeNull();
+	}
+
+	[Subject("Persistence")]
+	public class when_committing_more_events_than_the_configured_page_size : using_the_persistence_engine
+	{
+		static readonly int ConfiguredPageSize = FactoryScanner.PageSize;
+		static readonly int CommitsToPersist = ConfiguredPageSize + 1;
+		static readonly HashSet<Guid> committed = new HashSet<Guid>();
+		static readonly ICollection<Guid> loaded = new LinkedList<Guid>();
+		static Commit attempt = streamId.BuildAttempt();
+
+		Establish context = () =>
+		{
+			var attempt = streamId.BuildAttempt();
+			for (var i = 0; i < CommitsToPersist; i++)
+			{
+				persistence.Commit(attempt);
+				committed.Add(attempt.CommitId);
+				attempt = attempt.BuildNextAttempt();
+			}
+		};
+
+		Because of = () =>
+			persistence.GetFrom(streamId, 0, int.MaxValue).ToList().ForEach(x => loaded.Add(x.CommitId));
+
+		It should_load_the_same_number_of_commits_which_have_been_persisted = () =>
+			loaded.Count.ShouldEqual(committed.Count);
+
+		It should_load_the_same_commits_which_have_been_persisted = () =>
+			committed.All(x => loaded.Contains(x)).ShouldBeTrue(); // all commits should be found in loaded collection
+	}
+
+	[Subject("Persistence")]
+	public class when_saving_a_snapshot : using_the_persistence_engine
+	{
+		static readonly Snapshot snapshot = new Snapshot(streamId, 1, "Snapshot");
+		static bool added;
+
+		Establish context = () =>
+			persistence.Commit(streamId.BuildAttempt());
+
+		Because of = () =>
+			added = persistence.AddSnapshot(snapshot);
+
+		It should_indicate_the_snapshot_was_added = () =>
+			added.ShouldBeTrue();
+
+		It should_be_able_to_retrieve_the_snapshot = () =>
+			persistence.GetSnapshot(streamId, snapshot.StreamRevision).ShouldNotBeNull();
+	}
+
+	[Subject("Persistence")]
+	public class when_retrieving_a_snapshot : using_the_persistence_engine
+	{
+		static readonly Snapshot tooFarBack = new Snapshot(streamId, 1, string.Empty);
+		static readonly Snapshot correct = new Snapshot(streamId, 3, "Snapshot");
+		static readonly Snapshot tooFarForward = new Snapshot(streamId, 5, string.Empty);
+		static Snapshot snapshot;
+
+		Establish context = () =>
+		{
+			var commit1 = streamId.BuildAttempt();
+			var commit2 = commit1.BuildNextAttempt();
+			var commit3 = commit2.BuildNextAttempt();
+			persistence.Commit(commit1); // rev 1-2
+			persistence.Commit(commit2); // rev 3-4
+			persistence.Commit(commit3); // rev 5-6
+
+			persistence.AddSnapshot(tooFarBack);
+			persistence.AddSnapshot(correct);
+			persistence.AddSnapshot(tooFarForward);
+		};
+
+		Because of = () =>
+			snapshot = persistence.GetSnapshot(streamId, tooFarForward.StreamRevision - 1);
+
+		It should_load_the_most_recent_prior_snapshot = () =>
+			snapshot.StreamRevision.ShouldEqual(correct.StreamRevision);
+
+		It should_have_the_correct_snapshot_payload = () =>
+			snapshot.Payload.ShouldEqual(correct.Payload);
+	}
+
+	[Subject("Persistence")]
+	public class when_a_snapshot_has_been_added_to_the_most_recent_commit_of_a_stream : using_the_persistence_engine
+	{
+		const string SnapshotData = "snapshot";
+		static readonly Commit oldest = streamId.BuildAttempt();
+		static readonly Commit oldest2 = oldest.BuildNextAttempt();
+		static readonly Commit newest = oldest2.BuildNextAttempt();
+
+		Establish context = () =>
+		{
+			persistence.Commit(oldest);
+			persistence.Commit(oldest2);
+			persistence.Commit(newest);
+		};
+
+		Because of = () =>
+			persistence.AddSnapshot(new Snapshot(streamId, newest.StreamRevision, SnapshotData));
+
+		It should_no_longer_find_the_stream_in_the_set_of_streams_to_be_snapshot = () =>
+			persistence.GetStreamsToSnapshot(1).Any(x => x.StreamId == streamId).ShouldBeFalse();
+	}
+
+	[Subject("Persistence")]
+	public class when_adding_a_commit_after_a_snapshot : using_the_persistence_engine
+	{
+		const int WithinThreshold = 2;
+		const int OverThreshold = 3;
+		const string SnapshotData = "snapshot";
+		static readonly Commit oldest = streamId.BuildAttempt();
+		static readonly Commit oldest2 = oldest.BuildNextAttempt();
+		static readonly Commit newest = oldest2.BuildNextAttempt();
+
+		Establish context = () =>
+		{
+			persistence.Commit(oldest);
+			persistence.Commit(oldest2);
+			persistence.AddSnapshot(new Snapshot(streamId, oldest2.StreamRevision, SnapshotData));
+		};
+
+		Because of = () =>
+			persistence.Commit(newest);
+
+		// Because Raven and Mongo update the stream head asynchronously, occasionally will fail this test
+		It should_find_the_stream_in_the_set_of_streams_to_be_snapshot_when_within_the_threshold = () =>
+			persistence.GetStreamsToSnapshot(WithinThreshold)
+				.FirstOrDefault(x => x.StreamId == streamId).ShouldNotBeNull();
+
+		It should_not_find_the_stream_in_the_set_of_streams_to_be_snapshot_when_over_the_threshold = () =>
+			persistence.GetStreamsToSnapshot(OverThreshold)
+				.Any(x => x.StreamId == streamId).ShouldBeFalse();
+	}
+
+	[Subject("Persistence")]
+	public class when_reading_all_commits_from_a_particular_point_in_time : using_the_persistence_engine
+	{
+		static readonly DateTime now = SystemTime.UtcNow.AddYears(1);
+		static readonly Commit first = streamId.BuildAttempt(now.AddSeconds(1));
+		static readonly Commit second = first.BuildNextAttempt();
+		static readonly Commit third = second.BuildNextAttempt();
+		static readonly Commit fourth = third.BuildNextAttempt();
+		static Commit[] committed;
+
+		Establish context = () =>
+		{
+			persistence.Commit(first);
+			persistence.Commit(second);
+			persistence.Commit(third);
+			persistence.Commit(fourth);
+		};
+
+		Because of = () =>
+			committed = persistence.GetFrom(now).ToArray();
+
+		It should_return_all_commits_on_or_after_the_point_in_time_specified = () =>
+			committed.Length.ShouldEqual(4);
+	}
+
+	[Subject("Persistence")]
+	public class when_paging_over_all_commits_from_a_particular_point_in_time : using_the_persistence_engine
+	{
+		static readonly int ConfiguredPageSize = FactoryScanner.PageSize;
+		static readonly int CommitsToPersist = ConfiguredPageSize + 1;
+		static readonly DateTime start = SystemTime.UtcNow;
+		static readonly HashSet<Guid> committed = new HashSet<Guid>();
+		static readonly ICollection<Guid> loaded = new LinkedList<Guid>();
+		static Commit attempt = streamId.BuildAttempt();
+
+		Establish context = () =>
+		{
+			var attempt = streamId.BuildAttempt();
+			for (var i = 0; i < CommitsToPersist; i++)
+			{
+				persistence.Commit(attempt);
+				committed.Add(attempt.CommitId);
+				attempt = attempt.BuildNextAttempt();
+			}
+		};
+
+		Because of = () =>
+			persistence.GetFrom(start).ToList().ForEach(x => loaded.Add(x.CommitId));
+
+		It should_load_the_same_number_of_commits_which_have_been_persisted = () =>
+			loaded.Count.ShouldBeGreaterThanOrEqualTo(committed.Count); // >= because items may be loaded from other tests.
+
+		It should_load_the_same_commits_which_have_been_persisted = () =>
+			committed.All(x => loaded.Contains(x)).ShouldBeTrue(); // all commits should be found in loaded collection
+	}
+
+	[Subject("Persistence")]
+	public class when_reading_all_commits_from_the_year_1_AD : using_the_persistence_engine
+	{
+		static Exception thrown;
+
+		Because of = () =>
+			thrown = Catch.Exception(() => persistence.GetFrom(DateTime.MinValue).FirstOrDefault());
+
+		It should_NOT_throw_an_exception = () =>
+			thrown.ShouldBeNull();
+	}
+
+	[Subject("Persistence")]
+	public class when_purging_all_commits : using_the_persistence_engine
+	{
+		Establish context = () =>
+			persistence.Commit(streamId.BuildAttempt());
+
+		Because of = () =>
+		{
+			Thread.Sleep(50); // 50 ms = enough time for Raven to become consistent
+			persistence.Purge();
+		};
+
+		It should_not_find_any_commits_stored = () =>
+			persistence.GetFrom(DateTime.MinValue).Count().ShouldEqual(0);
+
+		It should_not_find_any_streams_to_snapshot = () =>
+			persistence.GetStreamsToSnapshot(0).Count().ShouldEqual(0);
+
+		It should_not_find_any_undispatched_commits = () =>
+			persistence.GetUndispatchedCommits().Count().ShouldEqual(0);
+	}
+
+	[Subject("Persistence")]
+	public class when_invoking_after_disposal : using_the_persistence_engine
+	{
+		static Exception thrown;
+
+		Establish context = () =>
+			persistence.Dispose();
+
+		It should_throw_an_ObjectDisposedException = () =>
+			Catch.Exception(() => persistence.Commit(streamId.BuildAttempt())).ShouldBeOfType<ObjectDisposedException>();
+	}
+
+	public abstract class using_the_persistence_engine
+	{
+		protected static readonly PersistenceFactoryScanner FactoryScanner = new PersistenceFactoryScanner();
+		protected static readonly IPersistenceFactory Factory = FactoryScanner.GetFactory();
+		protected static Guid streamId = Guid.NewGuid();
+		protected static IPersistStreams persistence;
+
+		Establish context = () =>
+		{
+			persistence = new PerformanceTrackingPersistenceDecorator(Factory.Build(), "tests");
+			persistence.Initialize();
 
-namespace EventStore.Persistence.AcceptanceTests
-{
-	using System;
-	using System.Collections.Generic;
-	using System.Linq;
-	using System.Threading;
-	using Machine.Specifications;
-	using Persistence;
-
-	[Subject("Persistence")]
-	public class when_a_commit_is_successfully_persisted : using_the_persistence_engine
-	{
-		static readonly DateTime now = SystemTime.UtcNow.AddYears(1);
-		static readonly Commit attempt = streamId.BuildAttempt(now);
-		static Commit persisted;
-
-		Establish context = () =>
-			persistence.Commit(attempt);
-
-		Because of = () =>
-			persisted = persistence.GetFrom(streamId, 0, int.MaxValue).First();
-
-		It should_correctly_persist_the_stream_identifier = () =>
-			persisted.StreamId.ShouldEqual(attempt.StreamId);
-
-		It should_correctly_persist_the_stream_stream_revision = () =>
-			persisted.StreamRevision.ShouldEqual(attempt.StreamRevision);
-
-		It should_correctly_persist_the_commit_identifier = () =>
-			persisted.CommitId.ShouldEqual(attempt.CommitId);
-
-		It should_correctly_persist_the_commit_sequence = () =>
-			persisted.CommitSequence.ShouldEqual(attempt.CommitSequence);
-
-		// persistence engines have varying levels of precision with respect to time.
-		It should_correctly_persist_the_commit_stamp = () =>
-			persisted.CommitStamp.Subtract(now).ShouldBeLessThan(TimeSpan.FromSeconds(1));
-
-		It should_correctly_persist_the_headers = () =>
-			persisted.Headers.Count.ShouldEqual(attempt.Headers.Count);
-
-		It should_correctly_persist_the_events = () =>
-			persisted.Events.Count.ShouldEqual(attempt.Events.Count);
-
-		It should_add_the_commit_to_the_set_of_undispatched_commits = () =>
-			persistence.GetUndispatchedCommits()
-				.FirstOrDefault(x => x.CommitId == attempt.CommitId).ShouldNotBeNull();
-
-		It should_cause_the_stream_to_be_found_in_the_list_of_streams_to_snapshot = () =>
-			persistence.GetStreamsToSnapshot(1)
-				.FirstOrDefault(x => x.StreamId == streamId).ShouldNotBeNull();
-	}
-
-	[Subject("Persistence")]
-	public class when_reading_from_a_given_revision : using_the_persistence_engine
-	{
-		const int LoadFromCommitContainingRevision = 3;
-		const int UpToCommitWithContainingRevision = 5;
-		static readonly Commit oldest = streamId.BuildAttempt(); // 2 events, revision 1-2
-		static readonly Commit oldest2 = oldest.BuildNextAttempt(); // 2 events, revision 3-4
-		static readonly Commit oldest3 = oldest2.BuildNextAttempt(); // 2 events, revision 5-6
-		static readonly Commit newest = oldest3.BuildNextAttempt(); // 2 events, revision 7-8
-		static Commit[] committed;
-
-		Establish context = () =>
-		{
-			persistence.Commit(oldest);
-			persistence.Commit(oldest2);
-			persistence.Commit(oldest3);
-			persistence.Commit(newest);
-		};
-
-		Because of = () =>
-			committed = persistence.GetFrom(streamId, LoadFromCommitContainingRevision, UpToCommitWithContainingRevision).ToArray();
-
-		It should_start_from_the_commit_which_contains_the_min_stream_revision_specified = () =>
-			committed.First().CommitId.ShouldEqual(oldest2.CommitId); // contains revision 3
-
-		It should_read_up_to_the_commit_which_contains_the_max_stream_revision_specified = () =>
-			committed.Last().CommitId.ShouldEqual(oldest3.CommitId); // contains revision 5
-	}
-
-	[Subject("Persistence")]
-	public class when_committing_a_stream_with_the_same_revision : using_the_persistence_engine
-	{
-		static readonly IPersistStreams persistence1 = Factory.Build();
-		static readonly Commit attempt1 = streamId.BuildAttempt();
-		static readonly Commit attempt2 = streamId.BuildAttempt();
-		static Exception thrown;
-
-		Establish context = () =>
-			persistence1.Commit(attempt1);
-
-		Because of = () =>
-			thrown = Catch.Exception(() => persistence1.Commit(attempt2));
-
-		It should_throw_a_ConcurrencyException = () =>
-			thrown.ShouldBeOfType<ConcurrencyException>();
-
-		Cleanup cleanup = () => 
-			persistence1.Dispose();
-	}
-
-	[Subject("Persistence")]
-	public class when_committing_a_stream_with_the_same_sequence : using_the_persistence_engine
-	{
-		static readonly IPersistStreams persistence1 = Factory.Build();
-		static readonly Commit attempt1 = streamId.BuildAttempt();
-		static readonly Commit attempt2 = streamId.BuildAttempt();
-		static Exception thrown;
-
-		Establish context = () =>
-			persistence1.Commit(attempt1);
-
-		Because of = () =>
-			thrown = Catch.Exception(() => persistence1.Commit(attempt2));
-
-		It should_throw_a_ConcurrencyException = () =>
-			thrown.ShouldBeOfType<ConcurrencyException>();
-
-		Cleanup cleanup = () =>
-			persistence1.Dispose();
-	}
-
-	[Subject("Persistence")]
-	public class when_attempting_to_overwrite_a_committed_sequence : using_the_persistence_engine
-	{
-		static readonly Commit successfulAttempt = streamId.BuildAttempt();
-		static readonly Commit failedAttempt = streamId.BuildAttempt();
-		static Exception thrown;
-
-		Establish context = () =>
-			persistence.Commit(successfulAttempt);
-
-		Because of = () =>
-			thrown = Catch.Exception(() => persistence.Commit(failedAttempt));
-
-		It should_throw_a_ConcurrencyException = () =>
-			thrown.ShouldBeOfType<ConcurrencyException>();
-	}
-
-	[Subject("Persistence")]
-	public class when_attempting_to_persist_a_commit_twice : using_the_persistence_engine
-	{
-		static readonly Commit attemptTwice = streamId.BuildAttempt();
-		static Exception thrown;
-
-		Establish context = () =>
-			persistence.Commit(attemptTwice);
-
-		Because of = () =>
-			thrown = Catch.Exception(() => persistence.Commit(attemptTwice));
-
-		It should_throw_a_DuplicateCommitException = () =>
-			thrown.ShouldBeOfType<DuplicateCommitException>();
-	}
-
-	[Subject("Persistence")]
-	public class when_a_commit_has_been_marked_as_dispatched : using_the_persistence_engine
-	{
-		static readonly Commit attempt = streamId.BuildAttempt();
-
-		Establish context = () =>
-			persistence.Commit(attempt);
-
-		Because of = () =>
-			persistence.MarkCommitAsDispatched(attempt);
-
-		It should_no_longer_be_found_in_the_set_of_undispatched_commits = () =>
-			persistence.GetUndispatchedCommits()
-				.FirstOrDefault(x => x.CommitId == attempt.CommitId).ShouldBeNull();
-	}
-
-	[Subject("Persistence")]
-	public class when_committing_more_events_than_the_configured_page_size : using_the_persistence_engine
-	{
-		static readonly int ConfiguredPageSize = FactoryScanner.PageSize;
-		static readonly int CommitsToPersist = ConfiguredPageSize + 1;
-		static readonly HashSet<Guid> committed = new HashSet<Guid>();
-		static readonly ICollection<Guid> loaded = new LinkedList<Guid>();
-		static Commit attempt = streamId.BuildAttempt();
-
-		Establish context = () =>
-		{
-			var attempt = streamId.BuildAttempt();
-			for (var i = 0; i < CommitsToPersist; i++)
-			{
-				persistence.Commit(attempt);
-				committed.Add(attempt.CommitId);
-				attempt = attempt.BuildNextAttempt();
-			}
-		};
-
-		Because of = () =>
-			persistence.GetFrom(streamId, 0, int.MaxValue).ToList().ForEach(x => loaded.Add(x.CommitId));
-
-		It should_load_the_same_number_of_commits_which_have_been_persisted = () =>
-			loaded.Count.ShouldEqual(committed.Count);
-
-		It should_load_the_same_commits_which_have_been_persisted = () =>
-			committed.All(x => loaded.Contains(x)).ShouldBeTrue(); // all commits should be found in loaded collection
-	}
-
-	[Subject("Persistence")]
-	public class when_saving_a_snapshot : using_the_persistence_engine
-	{
-		static readonly Snapshot snapshot = new Snapshot(streamId, 1, "Snapshot");
-		static bool added;
-
-		Establish context = () =>
-			persistence.Commit(streamId.BuildAttempt());
-
-		Because of = () =>
-			added = persistence.AddSnapshot(snapshot);
-
-		It should_indicate_the_snapshot_was_added = () =>
-			added.ShouldBeTrue();
-
-		It should_be_able_to_retrieve_the_snapshot = () =>
-			persistence.GetSnapshot(streamId, snapshot.StreamRevision).ShouldNotBeNull();
-	}
-
-	[Subject("Persistence")]
-	public class when_retrieving_a_snapshot : using_the_persistence_engine
-	{
-		static readonly Snapshot tooFarBack = new Snapshot(streamId, 1, string.Empty);
-		static readonly Snapshot correct = new Snapshot(streamId, 3, "Snapshot");
-		static readonly Snapshot tooFarForward = new Snapshot(streamId, 5, string.Empty);
-		static Snapshot snapshot;
-
-		Establish context = () =>
-		{
-			var commit1 = streamId.BuildAttempt();
-			var commit2 = commit1.BuildNextAttempt();
-			var commit3 = commit2.BuildNextAttempt();
-			persistence.Commit(commit1); // rev 1-2
-			persistence.Commit(commit2); // rev 3-4
-			persistence.Commit(commit3); // rev 5-6
-
-			persistence.AddSnapshot(tooFarBack);
-			persistence.AddSnapshot(correct);
-			persistence.AddSnapshot(tooFarForward);
-		};
-
-		Because of = () =>
-			snapshot = persistence.GetSnapshot(streamId, tooFarForward.StreamRevision - 1);
-
-		It should_load_the_most_recent_prior_snapshot = () =>
-			snapshot.StreamRevision.ShouldEqual(correct.StreamRevision);
-
-		It should_have_the_correct_snapshot_payload = () =>
-			snapshot.Payload.ShouldEqual(correct.Payload);
-	}
-
-	[Subject("Persistence")]
-	public class when_a_snapshot_has_been_added_to_the_most_recent_commit_of_a_stream : using_the_persistence_engine
-	{
-		const string SnapshotData = "snapshot";
-		static readonly Commit oldest = streamId.BuildAttempt();
-		static readonly Commit oldest2 = oldest.BuildNextAttempt();
-		static readonly Commit newest = oldest2.BuildNextAttempt();
-
-		Establish context = () =>
-		{
-			persistence.Commit(oldest);
-			persistence.Commit(oldest2);
-			persistence.Commit(newest);
-		};
-
-		Because of = () =>
-			persistence.AddSnapshot(new Snapshot(streamId, newest.StreamRevision, SnapshotData));
-
-		It should_no_longer_find_the_stream_in_the_set_of_streams_to_be_snapshot = () =>
-			persistence.GetStreamsToSnapshot(1).Any(x => x.StreamId == streamId).ShouldBeFalse();
-	}
-
-	[Subject("Persistence")]
-	public class when_adding_a_commit_after_a_snapshot : using_the_persistence_engine
-	{
-		const int WithinThreshold = 2;
-		const int OverThreshold = 3;
-		const string SnapshotData = "snapshot";
-		static readonly Commit oldest = streamId.BuildAttempt();
-		static readonly Commit oldest2 = oldest.BuildNextAttempt();
-		static readonly Commit newest = oldest2.BuildNextAttempt();
-
-		Establish context = () =>
-		{
-			persistence.Commit(oldest);
-			persistence.Commit(oldest2);
-			persistence.AddSnapshot(new Snapshot(streamId, oldest2.StreamRevision, SnapshotData));
-		};
-
-		Because of = () =>
-			persistence.Commit(newest);
-
-		// Because Raven and Mongo update the stream head asynchronously, occasionally will fail this test
-		It should_find_the_stream_in_the_set_of_streams_to_be_snapshot_when_within_the_threshold = () =>
-			persistence.GetStreamsToSnapshot(WithinThreshold)
-				.FirstOrDefault(x => x.StreamId == streamId).ShouldNotBeNull();
-
-		It should_not_find_the_stream_in_the_set_of_streams_to_be_snapshot_when_over_the_threshold = () =>
-			persistence.GetStreamsToSnapshot(OverThreshold)
-				.Any(x => x.StreamId == streamId).ShouldBeFalse();
-	}
-
-	[Subject("Persistence")]
-	public class when_reading_all_commits_from_a_particular_point_in_time : using_the_persistence_engine
-	{
-		static readonly DateTime now = SystemTime.UtcNow.AddYears(1);
-		static readonly Commit first = streamId.BuildAttempt(now.AddSeconds(1));
-		static readonly Commit second = first.BuildNextAttempt();
-		static readonly Commit third = second.BuildNextAttempt();
-		static readonly Commit fourth = third.BuildNextAttempt();
-		static Commit[] committed;
-
-		Establish context = () =>
-		{
-			persistence.Commit(first);
-			persistence.Commit(second);
-			persistence.Commit(third);
-			persistence.Commit(fourth);
-		};
-
-		Because of = () =>
-			committed = persistence.GetFrom(now).ToArray();
-
-		It should_return_all_commits_on_or_after_the_point_in_time_specified = () =>
-			committed.Length.ShouldEqual(4);
-	}
-
-	[Subject("Persistence")]
-	public class when_paging_over_all_commits_from_a_particular_point_in_time : using_the_persistence_engine
-	{
-		static readonly int ConfiguredPageSize = FactoryScanner.PageSize;
-		static readonly int CommitsToPersist = ConfiguredPageSize + 1;
-		static readonly DateTime start = SystemTime.UtcNow;
-		static readonly HashSet<Guid> committed = new HashSet<Guid>();
-		static readonly ICollection<Guid> loaded = new LinkedList<Guid>();
-		static Commit attempt = streamId.BuildAttempt();
-
-		Establish context = () =>
-		{
-			var attempt = streamId.BuildAttempt();
-			for (var i = 0; i < CommitsToPersist; i++)
-			{
-				persistence.Commit(attempt);
-				committed.Add(attempt.CommitId);
-				attempt = attempt.BuildNextAttempt();
-			}
-		};
-
-		Because of = () =>
-			persistence.GetFrom(start).ToList().ForEach(x => loaded.Add(x.CommitId));
-
-		It should_load_the_same_number_of_commits_which_have_been_persisted = () =>
-			loaded.Count.ShouldBeGreaterThanOrEqualTo(committed.Count); // >= because items may be loaded from other tests.
-
-		It should_load_the_same_commits_which_have_been_persisted = () =>
-			committed.All(x => loaded.Contains(x)).ShouldBeTrue(); // all commits should be found in loaded collection
-	}
-
-	[Subject("Persistence")]
-	public class when_reading_all_commits_from_the_year_1_AD : using_the_persistence_engine
-	{
-		static Exception thrown;
-
-		Because of = () =>
-			thrown = Catch.Exception(() => persistence.GetFrom(DateTime.MinValue).FirstOrDefault());
-
-		It should_NOT_throw_an_exception = () =>
-			thrown.ShouldBeNull();
-	}
-
-	[Subject("Persistence")]
-	public class when_purging_all_commits : using_the_persistence_engine
-	{
-		Establish context = () =>
-			persistence.Commit(streamId.BuildAttempt());
-
-		Because of = () =>
-		{
-			Thread.Sleep(50); // 50 ms = enough time for Raven to become consistent
-			persistence.Purge();
-		};
-
-		It should_not_find_any_commits_stored = () =>
-			persistence.GetFrom(DateTime.MinValue).Count().ShouldEqual(0);
-
-		It should_not_find_any_streams_to_snapshot = () =>
-			persistence.GetStreamsToSnapshot(0).Count().ShouldEqual(0);
-
-		It should_not_find_any_undispatched_commits = () =>
-			persistence.GetUndispatchedCommits().Count().ShouldEqual(0);
-	}
-
-	[Subject("Persistence")]
-	public class when_invoking_after_disposal : using_the_persistence_engine
-	{
-		static Exception thrown;
-
-		Establish context = () =>
-			persistence.Dispose();
-
-		It should_throw_an_ObjectDisposedException = () =>
-			Catch.Exception(() => persistence.Commit(streamId.BuildAttempt())).ShouldBeOfType<ObjectDisposedException>();
-	}
-
-	public abstract class using_the_persistence_engine
-	{
-		protected static readonly PersistenceFactoryScanner FactoryScanner = new PersistenceFactoryScanner();
-		protected static readonly IPersistenceFactory Factory = FactoryScanner.GetFactory();
-		protected static Guid streamId = Guid.NewGuid();
-		protected static IPersistStreams persistence;
-
-		Establish context = () =>
-		{
-			persistence = Factory.Build();
-			persistence.Initialize();
-		};
-
-		Cleanup everything = () =>
-		{
-			persistence.Dispose();
-			persistence = null;
-			streamId = Guid.NewGuid();
-		};
-	}
-}
-
-// ReSharper enable InconsistentNaming
-=======
-using EventStore.Diagnostics;
-
-#pragma warning disable 169
-// ReSharper disable InconsistentNaming
-
-namespace EventStore.Persistence.AcceptanceTests
-{
-	using System;
-	using System.Collections.Generic;
-	using System.Linq;
-	using System.Threading;
-	using Machine.Specifications;
-	using Persistence;
-
-	[Subject("Persistence")]
-	public class when_a_commit_is_successfully_persisted : using_the_persistence_engine
-	{
-		static readonly DateTime now = SystemTime.UtcNow.AddYears(1);
-		static readonly Commit attempt = streamId.BuildAttempt(now);
-		static Commit persisted;
-
-		Establish context = () =>
-			persistence.Commit(attempt);
-
-		Because of = () =>
-			persisted = persistence.GetFrom(streamId, 0, int.MaxValue).First();
-
-		It should_correctly_persist_the_stream_identifier = () =>
-			persisted.StreamId.ShouldEqual(attempt.StreamId);
-
-		It should_correctly_persist_the_stream_stream_revision = () =>
-			persisted.StreamRevision.ShouldEqual(attempt.StreamRevision);
-
-		It should_correctly_persist_the_commit_identifier = () =>
-			persisted.CommitId.ShouldEqual(attempt.CommitId);
-
-		It should_correctly_persist_the_commit_sequence = () =>
-			persisted.CommitSequence.ShouldEqual(attempt.CommitSequence);
-
-		// persistence engines have varying levels of precision with respect to time.
-		It should_correctly_persist_the_commit_stamp = () =>
-			persisted.CommitStamp.Subtract(now).ShouldBeLessThan(TimeSpan.FromSeconds(1));
-
-		It should_correctly_persist_the_headers = () =>
-			persisted.Headers.Count.ShouldEqual(attempt.Headers.Count);
-
-		It should_correctly_persist_the_events = () =>
-			persisted.Events.Count.ShouldEqual(attempt.Events.Count);
-
-		It should_add_the_commit_to_the_set_of_undispatched_commits = () =>
-			persistence.GetUndispatchedCommits()
-				.FirstOrDefault(x => x.CommitId == attempt.CommitId).ShouldNotBeNull();
-
-		It should_cause_the_stream_to_be_found_in_the_list_of_streams_to_snapshot = () =>
-			persistence.GetStreamsToSnapshot(1)
-				.FirstOrDefault(x => x.StreamId == streamId).ShouldNotBeNull();
-	}
-
-	[Subject("Persistence")]
-	public class when_reading_from_a_given_revision : using_the_persistence_engine
-	{
-		const int LoadFromCommitContainingRevision = 3;
-		const int UpToCommitWithContainingRevision = 5;
-		static readonly Commit oldest = streamId.BuildAttempt(); // 2 events, revision 1-2
-		static readonly Commit oldest2 = oldest.BuildNextAttempt(); // 2 events, revision 3-4
-		static readonly Commit oldest3 = oldest2.BuildNextAttempt(); // 2 events, revision 5-6
-		static readonly Commit newest = oldest3.BuildNextAttempt(); // 2 events, revision 7-8
-		static Commit[] committed;
-
-		Establish context = () =>
-		{
-			persistence.Commit(oldest);
-			persistence.Commit(oldest2);
-			persistence.Commit(oldest3);
-			persistence.Commit(newest);
-		};
-
-		Because of = () =>
-			committed = persistence.GetFrom(streamId, LoadFromCommitContainingRevision, UpToCommitWithContainingRevision).ToArray();
-
-		It should_start_from_the_commit_which_contains_the_min_stream_revision_specified = () =>
-			committed.First().CommitId.ShouldEqual(oldest2.CommitId); // contains revision 3
-
-		It should_read_up_to_the_commit_which_contains_the_max_stream_revision_specified = () =>
-			committed.Last().CommitId.ShouldEqual(oldest3.CommitId); // contains revision 5
-	}
-
-	[Subject("Persistence")]
-	public class when_committing_a_stream_with_the_same_revision : using_the_persistence_engine
-	{
-		static readonly IPersistStreams persistence1 = Factory.Build();
-		static readonly IPersistStreams persistence2 = Factory.Build();
-		static readonly Commit attempt1 = streamId.BuildAttempt();
-		static readonly Commit attempt2 = streamId.BuildAttempt();
-		static Exception thrown;
-
-		Establish context = () =>
-			persistence1.Commit(attempt1);
-
-		Because of = () =>
-			thrown = Catch.Exception(() => persistence2.Commit(attempt2));
-
-		It should_throw_a_ConcurrencyException = () =>
-			thrown.ShouldBeOfType<ConcurrencyException>();
-
-		Cleanup cleanup = () =>
-		{
-			persistence1.Dispose();
-			persistence2.Dispose();
-		};
-	}
-
-	[Subject("Persistence")]
-	public class when_committing_a_stream_with_the_same_sequence : using_the_persistence_engine
-	{
-		static readonly IPersistStreams persistence1 = Factory.Build();
-		static readonly IPersistStreams persistence2 = Factory.Build();
-		static readonly Commit attempt1 = streamId.BuildAttempt();
-		static readonly Commit attempt2 = streamId.BuildAttempt();
-		static Exception thrown;
-
-		Establish context = () =>
-			persistence1.Commit(attempt1);
-
-		Because of = () =>
-			thrown = Catch.Exception(() => persistence2.Commit(attempt2));
-
-		It should_throw_a_ConcurrencyException = () =>
-			thrown.ShouldBeOfType<ConcurrencyException>();
-
-		Cleanup cleanup = () =>
-		{
-			persistence1.Dispose();
-			persistence2.Dispose();
-		};
-	}
-
-	[Subject("Persistence")]
-	public class when_attempting_to_overwrite_a_committed_sequence : using_the_persistence_engine
-	{
-		static readonly Commit successfulAttempt = streamId.BuildAttempt();
-		static readonly Commit failedAttempt = streamId.BuildAttempt();
-		static Exception thrown;
-
-		Establish context = () =>
-			persistence.Commit(successfulAttempt);
-
-		Because of = () =>
-			thrown = Catch.Exception(() => persistence.Commit(failedAttempt));
-
-		It should_throw_a_ConcurrencyException = () =>
-			thrown.ShouldBeOfType<ConcurrencyException>();
-	}
-
-	[Subject("Persistence")]
-	public class when_attempting_to_persist_a_commit_twice : using_the_persistence_engine
-	{
-		static readonly Commit attemptTwice = streamId.BuildAttempt();
-		static Exception thrown;
-
-		Establish context = () =>
-			persistence.Commit(attemptTwice);
-
-		Because of = () =>
-			thrown = Catch.Exception(() => persistence.Commit(attemptTwice));
-
-		It should_throw_a_DuplicateCommitException = () =>
-			thrown.ShouldBeOfType<DuplicateCommitException>();
-	}
-
-	[Subject("Persistence")]
-	public class when_a_commit_has_been_marked_as_dispatched : using_the_persistence_engine
-	{
-		static readonly Commit attempt = streamId.BuildAttempt();
-
-		Establish context = () =>
-			persistence.Commit(attempt);
-
-		Because of = () =>
-			persistence.MarkCommitAsDispatched(attempt);
-
-		It should_no_longer_be_found_in_the_set_of_undispatched_commits = () =>
-			persistence.GetUndispatchedCommits()
-				.FirstOrDefault(x => x.CommitId == attempt.CommitId).ShouldBeNull();
-	}
-
-	[Subject("Persistence")]
-	public class when_committing_more_events_than_the_configured_page_size : using_the_persistence_engine
-	{
-		static readonly int ConfiguredPageSize = FactoryScanner.PageSize;
-		static readonly int CommitsToPersist = ConfiguredPageSize + 1;
-		static readonly HashSet<Guid> committed = new HashSet<Guid>();
-		static readonly ICollection<Guid> loaded = new LinkedList<Guid>();
-		static Commit attempt = streamId.BuildAttempt();
-
-		Establish context = () =>
-		{
-			var attempt = streamId.BuildAttempt();
-			for (var i = 0; i < CommitsToPersist; i++)
-			{
-				persistence.Commit(attempt);
-				committed.Add(attempt.CommitId);
-				attempt = attempt.BuildNextAttempt();
-			}
-		};
-
-		Because of = () =>
-			persistence.GetFrom(streamId, 0, int.MaxValue).ToList().ForEach(x => loaded.Add(x.CommitId));
-
-		It should_load_the_same_number_of_commits_which_have_been_persisted = () =>
-			loaded.Count.ShouldEqual(committed.Count);
-
-		It should_load_the_same_commits_which_have_been_persisted = () =>
-			committed.All(x => loaded.Contains(x)).ShouldBeTrue(); // all commits should be found in loaded collection
-	}
-
-	[Subject("Persistence")]
-	public class when_saving_a_snapshot : using_the_persistence_engine
-	{
-		static readonly Snapshot snapshot = new Snapshot(streamId, 1, "Snapshot");
-		static bool added;
-
-		Establish context = () =>
-			persistence.Commit(streamId.BuildAttempt());
-
-		Because of = () =>
-			added = persistence.AddSnapshot(snapshot);
-
-		It should_indicate_the_snapshot_was_added = () =>
-			added.ShouldBeTrue();
-
-		It should_be_able_to_retrieve_the_snapshot = () =>
-			persistence.GetSnapshot(streamId, snapshot.StreamRevision).ShouldNotBeNull();
-	}
-
-	[Subject("Persistence")]
-	public class when_retrieving_a_snapshot : using_the_persistence_engine
-	{
-		static readonly Snapshot tooFarBack = new Snapshot(streamId, 1, string.Empty);
-		static readonly Snapshot correct = new Snapshot(streamId, 3, "Snapshot");
-		static readonly Snapshot tooFarForward = new Snapshot(streamId, 5, string.Empty);
-		static Snapshot snapshot;
-
-		Establish context = () =>
-		{
-			var commit1 = streamId.BuildAttempt();
-			var commit2 = commit1.BuildNextAttempt();
-			var commit3 = commit2.BuildNextAttempt();
-			persistence.Commit(commit1); // rev 1-2
-			persistence.Commit(commit2); // rev 3-4
-			persistence.Commit(commit3); // rev 5-6
-
-			persistence.AddSnapshot(tooFarBack);
-			persistence.AddSnapshot(correct);
-			persistence.AddSnapshot(tooFarForward);
-		};
-
-		Because of = () =>
-			snapshot = persistence.GetSnapshot(streamId, tooFarForward.StreamRevision - 1);
-
-		It should_load_the_most_recent_prior_snapshot = () =>
-			snapshot.StreamRevision.ShouldEqual(correct.StreamRevision);
-
-		It should_have_the_correct_snapshot_payload = () =>
-			snapshot.Payload.ShouldEqual(correct.Payload);
-	}
-
-	[Subject("Persistence")]
-	public class when_a_snapshot_has_been_added_to_the_most_recent_commit_of_a_stream : using_the_persistence_engine
-	{
-		const string SnapshotData = "snapshot";
-		static readonly Commit oldest = streamId.BuildAttempt();
-		static readonly Commit oldest2 = oldest.BuildNextAttempt();
-		static readonly Commit newest = oldest2.BuildNextAttempt();
-
-		Establish context = () =>
-		{
-			persistence.Commit(oldest);
-			persistence.Commit(oldest2);
-			persistence.Commit(newest);
-		};
-
-		Because of = () =>
-			persistence.AddSnapshot(new Snapshot(streamId, newest.StreamRevision, SnapshotData));
-
-		It should_no_longer_find_the_stream_in_the_set_of_streams_to_be_snapshot = () =>
-			persistence.GetStreamsToSnapshot(1).Any(x => x.StreamId == streamId).ShouldBeFalse();
-	}
-
-	[Subject("Persistence")]
-	public class when_adding_a_commit_after_a_snapshot : using_the_persistence_engine
-	{
-		const int WithinThreshold = 2;
-		const int OverThreshold = 3;
-		const string SnapshotData = "snapshot";
-		static readonly Commit oldest = streamId.BuildAttempt();
-		static readonly Commit oldest2 = oldest.BuildNextAttempt();
-		static readonly Commit newest = oldest2.BuildNextAttempt();
-
-		Establish context = () =>
-		{
-			persistence.Commit(oldest);
-			persistence.Commit(oldest2);
-			persistence.AddSnapshot(new Snapshot(streamId, oldest2.StreamRevision, SnapshotData));
-		};
-
-		Because of = () =>
-			persistence.Commit(newest);
-
-		// Because Raven and Mongo update the stream head asynchronously, occasionally will fail this test
-		It should_find_the_stream_in_the_set_of_streams_to_be_snapshot_when_within_the_threshold = () =>
-			persistence.GetStreamsToSnapshot(WithinThreshold)
-				.FirstOrDefault(x => x.StreamId == streamId).ShouldNotBeNull();
-
-		It should_not_find_the_stream_in_the_set_of_streams_to_be_snapshot_when_over_the_threshold = () =>
-			persistence.GetStreamsToSnapshot(OverThreshold)
-				.Any(x => x.StreamId == streamId).ShouldBeFalse();
-	}
-
-	[Subject("Persistence")]
-	public class when_reading_all_commits_from_a_particular_point_in_time : using_the_persistence_engine
-	{
-		static readonly DateTime now = SystemTime.UtcNow.AddYears(1);
-		static readonly Commit first = streamId.BuildAttempt(now.AddSeconds(1));
-		static readonly Commit second = first.BuildNextAttempt();
-		static readonly Commit third = second.BuildNextAttempt();
-		static readonly Commit fourth = third.BuildNextAttempt();
-		static Commit[] committed;
-
-		Establish context = () =>
-		{
-			persistence.Commit(first);
-			persistence.Commit(second);
-			persistence.Commit(third);
-			persistence.Commit(fourth);
-		};
-
-		Because of = () =>
-			committed = persistence.GetFrom(now).ToArray();
-
-		It should_return_all_commits_on_or_after_the_point_in_time_specified = () =>
-			committed.Length.ShouldEqual(4);
-	}
-
-	[Subject("Persistence")]
-	public class when_paging_over_all_commits_from_a_particular_point_in_time : using_the_persistence_engine
-	{
-		static readonly int ConfiguredPageSize = FactoryScanner.PageSize;
-		static readonly int CommitsToPersist = ConfiguredPageSize + 1;
-		static readonly DateTime start = SystemTime.UtcNow;
-		static readonly HashSet<Guid> committed = new HashSet<Guid>();
-		static readonly ICollection<Guid> loaded = new LinkedList<Guid>();
-		static Commit attempt = streamId.BuildAttempt();
-
-		Establish context = () =>
-		{
-			var attempt = streamId.BuildAttempt();
-			for (var i = 0; i < CommitsToPersist; i++)
-			{
-				persistence.Commit(attempt);
-				committed.Add(attempt.CommitId);
-				attempt = attempt.BuildNextAttempt();
-			}
-		};
-
-		Because of = () =>
-			persistence.GetFrom(start).ToList().ForEach(x => loaded.Add(x.CommitId));
-
-		It should_load_the_same_number_of_commits_which_have_been_persisted = () =>
-			loaded.Count.ShouldBeGreaterThanOrEqualTo(committed.Count); // >= because items may be loaded from other tests.
-
-		It should_load_the_same_commits_which_have_been_persisted = () =>
-			committed.All(x => loaded.Contains(x)).ShouldBeTrue(); // all commits should be found in loaded collection
-	}
-
-	[Subject("Persistence")]
-	public class when_reading_all_commits_from_the_year_1_AD : using_the_persistence_engine
-	{
-		static Exception thrown;
-
-		Because of = () =>
-			thrown = Catch.Exception(() => persistence.GetFrom(DateTime.MinValue).FirstOrDefault());
-
-		It should_NOT_throw_an_exception = () =>
-			thrown.ShouldBeNull();
-	}
-
-	[Subject("Persistence")]
-	public class when_purging_all_commits : using_the_persistence_engine
-	{
-		Establish context = () =>
-			persistence.Commit(streamId.BuildAttempt());
-
-		Because of = () =>
-		{
-			Thread.Sleep(50); // 50 ms = enough time for Raven to become consistent
-			persistence.Purge();
-		};
-
-		It should_not_find_any_commits_stored = () =>
-			persistence.GetFrom(DateTime.MinValue).Count().ShouldEqual(0);
-
-		It should_not_find_any_streams_to_snapshot = () =>
-			persistence.GetStreamsToSnapshot(0).Count().ShouldEqual(0);
-
-		It should_not_find_any_undispatched_commits = () =>
-			persistence.GetUndispatchedCommits().Count().ShouldEqual(0);
-	}
-
-	[Subject("Persistence")]
-	public class when_invoking_after_disposal : using_the_persistence_engine
-	{
-		static Exception thrown;
-
-		Establish context = () =>
-			persistence.Dispose();
-
-		It should_throw_an_ObjectDisposedException = () =>
-			Catch.Exception(() => persistence.Commit(streamId.BuildAttempt())).ShouldBeOfType<ObjectDisposedException>();
-	}
-
-	public abstract class using_the_persistence_engine
-	{
-		protected static readonly PersistenceFactoryScanner FactoryScanner = new PersistenceFactoryScanner();
-		protected static readonly IPersistenceFactory Factory = FactoryScanner.GetFactory();
-		protected static Guid streamId = Guid.NewGuid();
-		protected static IPersistStreams persistence;
-
-		Establish context = () =>
-		{
-			persistence = new PerformanceTrackingPersistenceDecorator(Factory.Build(), "tests");
-			persistence.Initialize();
-
-		};
-
-		Cleanup everything = () =>
-		{
-			persistence.Dispose();
-			persistence = null;
-			streamId = Guid.NewGuid();
-		};
-	}
-}
-
-// ReSharper enable InconsistentNaming
->>>>>>> 56cb22fe
+		};
+
+		Cleanup everything = () =>
+		{
+			persistence.Dispose();
+			persistence = null;
+			streamId = Guid.NewGuid();
+		};
+	}
+}
+
+// ReSharper enable InconsistentNaming
 #pragma warning restore 169