--- conflicted
+++ resolved
@@ -1,598 +1,303 @@
-<<<<<<< HEAD
-﻿namespace EventStore.Persistence.MongoPersistence
-{
-	using System;
-	using System.Collections.Generic;
-	using System.Linq;
-	using System.Threading;
-	using Logging;
-	using MongoDB.Bson;
-	using MongoDB.Driver;
-	using MongoDB.Driver.Builders;
-	using Serialization;
-
-	public class MongoPersistenceEngine : IPersistStreams
-	{
-		private const string ConcurrencyException = "E1100";
-		private static readonly ILog Logger = LogFactory.BuildLogger(typeof(MongoPersistenceEngine));
-		private readonly MongoCollectionSettings<BsonDocument> commitSettings;
-		private readonly MongoCollectionSettings<BsonDocument> snapshotSettings;
-		private readonly MongoCollectionSettings<BsonDocument> streamSettings;
-		private readonly MongoDatabase store;
-		private readonly IDocumentSerializer serializer;
-		private bool disposed;
-		private int initialized;
-
-		public MongoPersistenceEngine(MongoDatabase store, IDocumentSerializer serializer)
-		{
-			if (store == null)
-				throw new ArgumentNullException("store");
-
-			if (serializer == null)
-				throw new ArgumentNullException("serializer");
-
-			this.store = store;
-			this.serializer = serializer;
-
-			this.commitSettings = this.store.CreateCollectionSettings<BsonDocument>("Commits");
-			this.commitSettings.AssignIdOnInsert = false;
-			this.commitSettings.SafeMode = SafeMode.True;
-
-			this.snapshotSettings = this.store.CreateCollectionSettings<BsonDocument>("Snapshots");
-			this.snapshotSettings.AssignIdOnInsert = false;
-			this.snapshotSettings.SafeMode = SafeMode.False;
-
-			this.streamSettings = this.store.CreateCollectionSettings<BsonDocument>("Streams");
-			this.streamSettings.AssignIdOnInsert = false;
-			this.streamSettings.SafeMode = SafeMode.False;
-		}
-
-		public void Dispose()
-		{
-			this.Dispose(true);
-			GC.SuppressFinalize(this);
-		}
-		protected virtual void Dispose(bool disposing)
-		{
-			if (!disposing || this.disposed)
-				return;
-
-			Logger.Debug(Messages.ShuttingDownPersistence);
-			this.disposed = true;
-		}
-
-		public virtual void Initialize()
-		{
-			if (Interlocked.Increment(ref this.initialized) > 1)
-				return;
-
-			Logger.Debug(Messages.InitializingStorage);
-
-			this.TryMongo(() =>
-			{
-				this.PersistedCommits.EnsureIndex(
-					IndexKeys.Ascending("Dispatched").Ascending("CommitStamp"),
-					IndexOptions.SetName("Dispatched_Index").SetUnique(false));
-
-				this.PersistedCommits.EnsureIndex(
-					IndexKeys.Ascending("_id.StreamId", "Events.StreamRevision"),
-					IndexOptions.SetName("GetFrom_Index").SetUnique(true));
-
-				this.PersistedCommits.EnsureIndex(
-					IndexKeys.Ascending("CommitStamp"),
-					IndexOptions.SetName("CommitStamp_Index").SetUnique(false));
-
-				this.PersistedStreamHeads.EnsureIndex(
-					IndexKeys.Ascending("Unsnapshotted"),
-					IndexOptions.SetName("Unsnapshotted_Index").SetUnique(false));
-			});
-		}
-
-		public virtual IEnumerable<Commit> GetFrom(Guid streamId, int minRevision, int maxRevision)
-		{
-			Logger.Debug(Messages.GettingAllCommitsBetween, streamId, minRevision, maxRevision);
-
-			return this.TryMongo(() =>
-			{
-				var query = Query.And(
-					Query.EQ("_id.StreamId", streamId),
-					Query.GTE("Events.StreamRevision", minRevision),
-					Query.LTE("Events.StreamRevision", maxRevision));
-
-				return this.PersistedCommits
-					.Find(query)
-					.SetSortOrder("Events.StreamRevision")
-					.Select(mc => mc.ToCommit(this.serializer));
-			});
-		}
-		public virtual IEnumerable<Commit> GetFrom(DateTime start)
-		{
-			Logger.Debug(Messages.GettingAllCommitsFrom, start);
-
-			return this.TryMongo(() => this.PersistedCommits
-				.Find(Query.GTE("CommitStamp", start))
-				.SetSortOrder("CommitStamp")
-				.Select(x => x.ToCommit(this.serializer)));
-		}
-		public virtual void Commit(Commit attempt)
-		{
-			Logger.Debug(Messages.AttemptingToCommit,
-				attempt.Events.Count, attempt.StreamId, attempt.CommitSequence);
-
-			this.TryMongo(() =>
-			{
-				var commit = attempt.ToMongoCommit(this.serializer);
-
-				try
-				{
-					// for concurrency / duplicate commit detection safe mode is required
-					this.PersistedCommits.Insert(commit, SafeMode.True);
-					this.UpdateStreamHeadAsync(attempt.StreamId, attempt.StreamRevision, attempt.Events.Count);
-					Logger.Debug(Messages.CommitPersisted, attempt.CommitId);
-				}
-				catch (MongoException e)
-				{
-					if (!e.Message.Contains(ConcurrencyException))
-						throw;
-
-					var savedCommit = this.PersistedCommits.FindOne(attempt.ToMongoCommitIdQuery()).ToCommit(this.serializer);
-					if (savedCommit.CommitId == attempt.CommitId)
-						throw new DuplicateCommitException();
-
-					Logger.Debug(Messages.ConcurrentWriteDetected);
-					throw new ConcurrencyException();
-				}
-			});
-		}
-
-		public virtual IEnumerable<Commit> GetUndispatchedCommits()
-		{
-			Logger.Debug(Messages.GettingUndispatchedCommits);
-
-			return this.TryMongo(() => this.PersistedCommits
-				.Find(Query.EQ("Dispatched", false))
-				.SetSortOrder("CommitStamp")
-				.Select(mc => mc.ToCommit(this.serializer)));
-		}
-		public virtual void MarkCommitAsDispatched(Commit commit)
-		{
-			Logger.Debug(Messages.MarkingCommitAsDispatched, commit.CommitId);
-
-			this.TryMongo(() =>
-			{
-				var query = commit.ToMongoCommitIdQuery();
-				var update = Update.Set("Dispatched", true);
-				this.PersistedCommits.Update(query, update);
-			});
-		}
-
-		public virtual IEnumerable<StreamHead> GetStreamsToSnapshot(int maxThreshold)
-		{
-			Logger.Debug(Messages.GettingStreamsToSnapshot);
-
-			return this.TryMongo(() =>
-			{
-				var query = Query.GTE("Unsnapshotted", maxThreshold);
-
-				return this.PersistedStreamHeads
-					.Find(query)
-					.SetSortOrder(SortBy.Descending("Unsnapshotted"))
-					.Select(x => x.ToStreamHead());
-			});
-		}
-		public virtual Snapshot GetSnapshot(Guid streamId, int maxRevision)
-		{
-			Logger.Debug(Messages.GettingRevision, streamId, maxRevision);
-
-			return this.TryMongo(() => this.PersistedSnapshots
-				.Find(streamId.ToSnapshotQuery(maxRevision))
-				.SetSortOrder(SortBy.Descending("_id"))
-				.SetLimit(1)
-				.Select(mc => mc.ToSnapshot(this.serializer))
-				.FirstOrDefault());
-		}
-		public virtual bool AddSnapshot(Snapshot snapshot)
-		{
-			if (snapshot == null)
-				return false;
-
-			Logger.Debug(Messages.AddingSnapshot, snapshot.StreamId, snapshot.StreamRevision);
-
-			try
-			{
-				var mongoSnapshot = snapshot.ToMongoSnapshot(this.serializer);
-				var query = Query.EQ("_id", mongoSnapshot["_id"]);
-				var update = Update.Set("Payload", mongoSnapshot["Payload"]);
-
-				// Doing an upsert instead of an insert allows us to overwrite an existing snapshot and not get stuck with a
-				// stream that needs to be snapshotted because the insert fails and the SnapshotRevision isn't being updated.
-				this.PersistedSnapshots.Update(query, update, UpdateFlags.Upsert);
-
-				// More commits could have been made between us deciding that a snapshot is required and writing it so just
-				// resetting the Unsnapshotted count may be a little off. Adding snapshots should be a separate process so
-				// this is a good chance to make sure the numbers are still in-sync - it only adds a 'read' after all ...
-				var streamHead = this.PersistedStreamHeads.FindOneById(snapshot.StreamId).ToStreamHead();
-				var unsnapshotted = streamHead.HeadRevision - snapshot.StreamRevision;
-				this.PersistedStreamHeads.Update(
-					Query.EQ("_id", snapshot.StreamId),
-					Update.Set("SnapshotRevision", snapshot.StreamRevision).Set("Unsnapshotted", unsnapshotted));
-
-				return true;
-			}
-			catch (Exception)
-			{
-				return false;
-			}
-		}
-
-		public virtual void Purge()
-		{
-			Logger.Warn(Messages.PurgingStorage);
-
-			this.PersistedCommits.Drop();
-			this.PersistedStreamHeads.Drop();
-			this.PersistedSnapshots.Drop();
-		}
-
-		private void UpdateStreamHeadAsync(Guid streamId, int streamRevision, int eventsCount)
-		{
-			ThreadPool.QueueUserWorkItem(x => this.TryMongo(() =>
-			{
-				this.PersistedStreamHeads.Update(
-					Query.EQ("_id", streamId),
-					Update.Set("HeadRevision", streamRevision).Inc("SnapshotRevision", 0).Inc("Unsnapshotted", eventsCount),
-					UpdateFlags.Upsert);
-			}), null);
-		}
-
-		protected virtual MongoCollection<BsonDocument> PersistedCommits
-		{
-			get { return this.store.GetCollection(this.commitSettings); }
-		}
-		protected virtual MongoCollection<BsonDocument> PersistedStreamHeads
-		{
-			get { return this.store.GetCollection(this.streamSettings); }
-		}
-		protected virtual MongoCollection<BsonDocument> PersistedSnapshots
-		{
-			get { return this.store.GetCollection(this.snapshotSettings); }
-		}
-
-		protected virtual T TryMongo<T>(Func<T> callback)
-		{
-			var results = default(T);
-
-			this.TryMongo(() =>
-			{
-				results = callback();
-			});
-
-			return results;
-		}
-		protected virtual void TryMongo(Action callback)
-		{
-			if (this.disposed)
-				throw new ObjectDisposedException("Attempt to use storage after it has been disposed.");
-
-			try
-			{
-				callback();
-			}
-			catch (MongoConnectionException e)
-			{
-				Logger.Warn(Messages.StorageUnavailable);
-				throw new StorageUnavailableException(e.Message, e);
-			}
-			catch (MongoException e)
-			{
-				Logger.Error(Messages.StorageThrewException, e.GetType());
-				throw new StorageException(e.Message, e);
-			}
-		}
-	}
-=======
-﻿namespace EventStore.Persistence.MongoPersistence
-{
-	using System;
-	using System.Collections.Generic;
-	using System.Linq;
-	using System.Threading;
-	using Logging;
-	using MongoDB.Bson;
-	using MongoDB.Driver;
-	using MongoDB.Driver.Builders;
-	using Serialization;
-
-	public class MongoPersistenceEngine : IPersistStreams
-	{
-		private const string ConcurrencyException = "E1100";
-		private static readonly ILog Logger = LogFactory.BuildLogger(typeof(MongoPersistenceEngine));
-		private readonly MongoCollectionSettings<BsonDocument> commitSettings;
-		private readonly MongoCollectionSettings<BsonDocument> snapshotSettings;
-		private readonly MongoCollectionSettings<BsonDocument> streamSettings;
-		private readonly MongoDatabase store;
-		private readonly IDocumentSerializer serializer;
-		private bool disposed;
-		private int initialized;
-
-		public MongoPersistenceEngine(MongoDatabase store, IDocumentSerializer serializer)
-		{
-			if (store == null)
-				throw new ArgumentNullException("store");
-
-			if (serializer == null)
-				throw new ArgumentNullException("serializer");
-
-			this.store = store;
-			this.serializer = serializer;
-
-			this.commitSettings = this.store.CreateCollectionSettings<BsonDocument>("Commits");
-			this.commitSettings.AssignIdOnInsert = false;
-			this.commitSettings.SafeMode = SafeMode.True;
-
-			this.snapshotSettings = this.store.CreateCollectionSettings<BsonDocument>("Snapshots");
-			this.snapshotSettings.AssignIdOnInsert = false;
-			this.snapshotSettings.SafeMode = SafeMode.False;
-
-			this.streamSettings = this.store.CreateCollectionSettings<BsonDocument>("Streams");
-			this.streamSettings.AssignIdOnInsert = false;
-			this.streamSettings.SafeMode = SafeMode.False;
-		}
-
-		public void Dispose()
-		{
-			this.Dispose(true);
-			GC.SuppressFinalize(this);
-		}
-		protected virtual void Dispose(bool disposing)
-		{
-			if (!disposing || this.disposed)
-				return;
-
-			Logger.Debug(Messages.ShuttingDownPersistence);
-			this.disposed = true;
-		}
-
-		public virtual void Initialize()
-		{
-			if (Interlocked.Increment(ref this.initialized) > 1)
-				return;
-
-			Logger.Debug(Messages.InitializingStorage);
-
-			this.TryMongo(() =>
-			{
-				this.PersistedCommits.EnsureIndex(
-					IndexKeys.Ascending("Dispatched").Ascending("CommitStamp"),
-					IndexOptions.SetName("Dispatched_Index").SetUnique(false));
-
-				this.PersistedCommits.EnsureIndex(
-					IndexKeys.Ascending("_id.StreamId", "Events.StreamRevision"),
-					IndexOptions.SetName("GetFrom_Index").SetUnique(true));
-
-				this.PersistedCommits.EnsureIndex(
-					IndexKeys.Ascending("CommitStamp"),
-					IndexOptions.SetName("CommitStamp_Index").SetUnique(false));
-
-				this.PersistedStreamHeads.EnsureIndex(
-					IndexKeys.Ascending("Unsnapshotted"),
-					IndexOptions.SetName("Unsnapshotted_Index").SetUnique(false));
-			});
-		}
-
-		public virtual IEnumerable<Commit> GetFrom(Guid streamId, int minRevision, int maxRevision)
-		{
-			Logger.Debug(Messages.GettingAllCommitsBetween, streamId, minRevision, maxRevision);
-
-			return this.TryMongo(() =>
-			{
-				var query = Query.And(
-					Query.EQ("_id.StreamId", streamId),
-					Query.GTE("Events.StreamRevision", minRevision),
-					Query.LTE("Events.StreamRevision", maxRevision));
-
-				return this.PersistedCommits
-					.Find(query)
-					.SetSortOrder("Events.StreamRevision")
-					.Select(mc => mc.ToCommit(this.serializer));
-			});
-		}
-
-		public virtual IEnumerable<Commit> GetFrom(DateTime start)
-		{
-			Logger.Debug(Messages.GettingAllCommitsFrom, start);
-
-			return this.TryMongo(() => this.PersistedCommits
-				.Find(Query.GTE("CommitStamp", start))
-				.SetSortOrder("CommitStamp")
-				.Select(x => x.ToCommit(this.serializer)));
-		}
-
-		public virtual IEnumerable<Commit> GetFromTo(DateTime start, DateTime end)
-		{
-			Logger.Debug(Messages.GettingAllCommitsFromTo, start, end);
-
-			return this.TryMongo(() => this.PersistedCommits
-				.Find(Query.And(Query.GTE("CommitStamp", start), Query.LT("CommitStamp", end)))
-				.SetSortOrder("CommitStamp")
-				.Select(x => x.ToCommit(this.serializer)));
-		}
-
-		public virtual void Commit(Commit attempt)
-		{
-			Logger.Debug(Messages.AttemptingToCommit,
-				attempt.Events.Count, attempt.StreamId, attempt.CommitSequence);
-
-			this.TryMongo(() =>
-			{
-				var commit = attempt.ToMongoCommit(this.serializer);
-
-				try
-				{
-					// for concurrency / duplicate commit detection safe mode is required
-					this.PersistedCommits.Insert(commit, SafeMode.True);
-					this.UpdateStreamHeadAsync(attempt.StreamId, attempt.StreamRevision, attempt.Events.Count);
-					Logger.Debug(Messages.CommitPersisted, attempt.CommitId);
-				}
-				catch (MongoException e)
-				{
-					if (!e.Message.Contains(ConcurrencyException))
-						throw;
-
-					var savedCommit = this.PersistedCommits.FindOne(attempt.ToMongoCommitIdQuery()).ToCommit(this.serializer);
-					if (savedCommit.CommitId == attempt.CommitId)
-						throw new DuplicateCommitException();
-
-					Logger.Debug(Messages.ConcurrentWriteDetected);
-					throw new ConcurrencyException();
-				}
-			});
-		}
-
-		public virtual IEnumerable<Commit> GetUndispatchedCommits()
-		{
-			Logger.Debug(Messages.GettingUndispatchedCommits);
-
-			return this.TryMongo(() => this.PersistedCommits
-				.Find(Query.EQ("Dispatched", false))
-				.SetSortOrder("CommitStamp")
-				.Select(mc => mc.ToCommit(this.serializer)));
-		}
-		public virtual void MarkCommitAsDispatched(Commit commit)
-		{
-			Logger.Debug(Messages.MarkingCommitAsDispatched, commit.CommitId);
-
-			this.TryMongo(() =>
-			{
-				var query = commit.ToMongoCommitIdQuery();
-				var update = Update.Set("Dispatched", true);
-				this.PersistedCommits.Update(query, update);
-			});
-		}
-
-		public virtual IEnumerable<StreamHead> GetStreamsToSnapshot(int maxThreshold)
-		{
-			Logger.Debug(Messages.GettingStreamsToSnapshot);
-
-			return this.TryMongo(() =>
-			{
-				var query = Query.GTE("Unsnapshotted", maxThreshold);
-
-				return this.PersistedStreamHeads
-					.Find(query)
-					.SetSortOrder(SortBy.Descending("Unsnapshotted"))
-					.Select(x => x.ToStreamHead());
-			});
-		}
-		public virtual Snapshot GetSnapshot(Guid streamId, int maxRevision)
-		{
-			Logger.Debug(Messages.GettingRevision, streamId, maxRevision);
-
-			return this.TryMongo(() => this.PersistedSnapshots
-				.Find(streamId.ToSnapshotQuery(maxRevision))
-				.SetSortOrder(SortBy.Descending("_id"))
-				.SetLimit(1)
-				.Select(mc => mc.ToSnapshot(this.serializer))
-				.FirstOrDefault());
-		}
-		public virtual bool AddSnapshot(Snapshot snapshot)
-		{
-			if (snapshot == null)
-				return false;
-
-			Logger.Debug(Messages.AddingSnapshot, snapshot.StreamId, snapshot.StreamRevision);
-
-			try
-			{
-				var mongoSnapshot = snapshot.ToMongoSnapshot(this.serializer);
-				var query = Query.EQ("_id", mongoSnapshot["_id"]);
-				var update = Update.Set("Payload", mongoSnapshot["Payload"]);
-
-				// Doing an upsert instead of an insert allows us to overwrite an existing snapshot and not get stuck with a
-				// stream that needs to be snapshotted because the insert fails and the SnapshotRevision isn't being updated.
-				this.PersistedSnapshots.Update(query, update, UpdateFlags.Upsert);
-
-				// More commits could have been made between us deciding that a snapshot is required and writing it so just 
-				// resetting the Unsnapshotted count may be a little off. Adding snapshots should be a separate process so 
-				// this is a good chance to make sure the numbers are still in-sync - it only adds a 'read' after all ...
-				var streamHead = this.PersistedStreamHeads.FindOneById(snapshot.StreamId).ToStreamHead();
-				var unsnapshotted = streamHead.HeadRevision - snapshot.StreamRevision;
-				this.PersistedStreamHeads.Update(
-					Query.EQ("_id", snapshot.StreamId),
-					Update.Set("SnapshotRevision", snapshot.StreamRevision).Set("Unsnapshotted", unsnapshotted));
-
-				return true;
-			}
-			catch (Exception)
-			{
-				return false;
-			}
-		}
-
-		public virtual void Purge()
-		{
-			Logger.Warn(Messages.PurgingStorage);
-
-			this.PersistedCommits.Drop();
-			this.PersistedStreamHeads.Drop();
-			this.PersistedSnapshots.Drop();
-		}
-
-		private void UpdateStreamHeadAsync(Guid streamId, int streamRevision, int eventsCount)
-		{
-			ThreadPool.QueueUserWorkItem(x => this.TryMongo(() =>
-			{
-				this.PersistedStreamHeads.Update(
-					Query.EQ("_id", streamId),
-					Update.Set("HeadRevision", streamRevision).Inc("SnapshotRevision", 0).Inc("Unsnapshotted", eventsCount),
-					UpdateFlags.Upsert);
-			}), null);
-		}
-
-		protected virtual MongoCollection<BsonDocument> PersistedCommits
-		{
-			get { return this.store.GetCollection(this.commitSettings); }
-		}
-		protected virtual MongoCollection<BsonDocument> PersistedStreamHeads
-		{
-			get { return this.store.GetCollection(this.streamSettings); }
-		}
-		protected virtual MongoCollection<BsonDocument> PersistedSnapshots
-		{
-			get { return this.store.GetCollection(this.snapshotSettings); }
-		}
-
-		protected virtual T TryMongo<T>(Func<T> callback)
-		{
-			var results = default(T);
-
-			this.TryMongo(() =>
-			{
-				results = callback();
-			});
-
-			return results;
-		}
-		protected virtual void TryMongo(Action callback)
-		{
-			if (this.disposed)
-				throw new ObjectDisposedException("Attempt to use storage after it has been disposed.");
-
-			try
-			{
-				callback();
-			}
-			catch (MongoConnectionException e)
-			{
-				Logger.Warn(Messages.StorageUnavailable);
-				throw new StorageUnavailableException(e.Message, e);
-			}
-			catch (MongoException e)
-			{
-				Logger.Error(Messages.StorageThrewException, e.GetType());
-				throw new StorageException(e.Message, e);
-			}
-		}
-	}
->>>>>>> 73659639
+﻿namespace EventStore.Persistence.MongoPersistence
+{
+	using System;
+	using System.Collections.Generic;
+	using System.Linq;
+	using System.Threading;
+	using Logging;
+	using MongoDB.Bson;
+	using MongoDB.Driver;
+	using MongoDB.Driver.Builders;
+	using Serialization;
+
+	public class MongoPersistenceEngine : IPersistStreams
+	{
+		private const string ConcurrencyException = "E1100";
+		private static readonly ILog Logger = LogFactory.BuildLogger(typeof(MongoPersistenceEngine));
+		private readonly MongoCollectionSettings<BsonDocument> commitSettings;
+		private readonly MongoCollectionSettings<BsonDocument> snapshotSettings;
+		private readonly MongoCollectionSettings<BsonDocument> streamSettings;
+		private readonly MongoDatabase store;
+		private readonly IDocumentSerializer serializer;
+		private bool disposed;
+		private int initialized;
+
+		public MongoPersistenceEngine(MongoDatabase store, IDocumentSerializer serializer)
+		{
+			if (store == null)
+				throw new ArgumentNullException("store");
+
+			if (serializer == null)
+				throw new ArgumentNullException("serializer");
+
+			this.store = store;
+			this.serializer = serializer;
+
+			this.commitSettings = this.store.CreateCollectionSettings<BsonDocument>("Commits");
+			this.commitSettings.AssignIdOnInsert = false;
+			this.commitSettings.SafeMode = SafeMode.True;
+
+			this.snapshotSettings = this.store.CreateCollectionSettings<BsonDocument>("Snapshots");
+			this.snapshotSettings.AssignIdOnInsert = false;
+			this.snapshotSettings.SafeMode = SafeMode.False;
+
+			this.streamSettings = this.store.CreateCollectionSettings<BsonDocument>("Streams");
+			this.streamSettings.AssignIdOnInsert = false;
+			this.streamSettings.SafeMode = SafeMode.False;
+		}
+
+		public void Dispose()
+		{
+			this.Dispose(true);
+			GC.SuppressFinalize(this);
+		}
+		protected virtual void Dispose(bool disposing)
+		{
+			if (!disposing || this.disposed)
+				return;
+
+			Logger.Debug(Messages.ShuttingDownPersistence);
+			this.disposed = true;
+		}
+
+		public virtual void Initialize()
+		{
+			if (Interlocked.Increment(ref this.initialized) > 1)
+				return;
+
+			Logger.Debug(Messages.InitializingStorage);
+
+			this.TryMongo(() =>
+			{
+				this.PersistedCommits.EnsureIndex(
+					IndexKeys.Ascending("Dispatched").Ascending("CommitStamp"),
+					IndexOptions.SetName("Dispatched_Index").SetUnique(false));
+
+				this.PersistedCommits.EnsureIndex(
+					IndexKeys.Ascending("_id.StreamId", "Events.StreamRevision"),
+					IndexOptions.SetName("GetFrom_Index").SetUnique(true));
+
+				this.PersistedCommits.EnsureIndex(
+					IndexKeys.Ascending("CommitStamp"),
+					IndexOptions.SetName("CommitStamp_Index").SetUnique(false));
+
+				this.PersistedStreamHeads.EnsureIndex(
+					IndexKeys.Ascending("Unsnapshotted"),
+					IndexOptions.SetName("Unsnapshotted_Index").SetUnique(false));
+			});
+		}
+
+		public virtual IEnumerable<Commit> GetFrom(Guid streamId, int minRevision, int maxRevision)
+		{
+			Logger.Debug(Messages.GettingAllCommitsBetween, streamId, minRevision, maxRevision);
+
+			return this.TryMongo(() =>
+			{
+				var query = Query.And(
+					Query.EQ("_id.StreamId", streamId),
+					Query.GTE("Events.StreamRevision", minRevision),
+					Query.LTE("Events.StreamRevision", maxRevision));
+
+				return this.PersistedCommits
+					.Find(query)
+					.SetSortOrder("Events.StreamRevision")
+					.Select(mc => mc.ToCommit(this.serializer));
+			});
+		}
+		public virtual IEnumerable<Commit> GetFrom(DateTime start)
+		{
+			Logger.Debug(Messages.GettingAllCommitsFrom, start);
+
+			return this.TryMongo(() => this.PersistedCommits
+				.Find(Query.GTE("CommitStamp", start))
+				.SetSortOrder("CommitStamp")
+				.Select(x => x.ToCommit(this.serializer)));
+		}
+
+		public virtual IEnumerable<Commit> GetFromTo(DateTime start, DateTime end)
+		{
+			Logger.Debug(Messages.GettingAllCommitsFromTo, start, end);
+
+			return this.TryMongo(() => this.PersistedCommits
+				.Find(Query.And(Query.GTE("CommitStamp", start), Query.LT("CommitStamp", end)))
+				.SetSortOrder("CommitStamp")
+				.Select(x => x.ToCommit(this.serializer)));
+		}
+
+		public virtual void Commit(Commit attempt)
+		{
+			Logger.Debug(Messages.AttemptingToCommit,
+				attempt.Events.Count, attempt.StreamId, attempt.CommitSequence);
+
+			this.TryMongo(() =>
+			{
+				var commit = attempt.ToMongoCommit(this.serializer);
+
+				try
+				{
+					// for concurrency / duplicate commit detection safe mode is required
+					this.PersistedCommits.Insert(commit, SafeMode.True);
+					this.UpdateStreamHeadAsync(attempt.StreamId, attempt.StreamRevision, attempt.Events.Count);
+					Logger.Debug(Messages.CommitPersisted, attempt.CommitId);
+				}
+				catch (MongoException e)
+				{
+					if (!e.Message.Contains(ConcurrencyException))
+						throw;
+
+					var savedCommit = this.PersistedCommits.FindOne(attempt.ToMongoCommitIdQuery()).ToCommit(this.serializer);
+					if (savedCommit.CommitId == attempt.CommitId)
+						throw new DuplicateCommitException();
+
+					Logger.Debug(Messages.ConcurrentWriteDetected);
+					throw new ConcurrencyException();
+				}
+			});
+		}
+
+		public virtual IEnumerable<Commit> GetUndispatchedCommits()
+		{
+			Logger.Debug(Messages.GettingUndispatchedCommits);
+
+			return this.TryMongo(() => this.PersistedCommits
+				.Find(Query.EQ("Dispatched", false))
+				.SetSortOrder("CommitStamp")
+				.Select(mc => mc.ToCommit(this.serializer)));
+		}
+		public virtual void MarkCommitAsDispatched(Commit commit)
+		{
+			Logger.Debug(Messages.MarkingCommitAsDispatched, commit.CommitId);
+
+			this.TryMongo(() =>
+			{
+				var query = commit.ToMongoCommitIdQuery();
+				var update = Update.Set("Dispatched", true);
+				this.PersistedCommits.Update(query, update);
+			});
+		}
+
+		public virtual IEnumerable<StreamHead> GetStreamsToSnapshot(int maxThreshold)
+		{
+			Logger.Debug(Messages.GettingStreamsToSnapshot);
+
+			return this.TryMongo(() =>
+			{
+				var query = Query.GTE("Unsnapshotted", maxThreshold);
+
+				return this.PersistedStreamHeads
+					.Find(query)
+					.SetSortOrder(SortBy.Descending("Unsnapshotted"))
+					.Select(x => x.ToStreamHead());
+			});
+		}
+		public virtual Snapshot GetSnapshot(Guid streamId, int maxRevision)
+		{
+			Logger.Debug(Messages.GettingRevision, streamId, maxRevision);
+
+			return this.TryMongo(() => this.PersistedSnapshots
+				.Find(streamId.ToSnapshotQuery(maxRevision))
+				.SetSortOrder(SortBy.Descending("_id"))
+				.SetLimit(1)
+				.Select(mc => mc.ToSnapshot(this.serializer))
+				.FirstOrDefault());
+		}
+		public virtual bool AddSnapshot(Snapshot snapshot)
+		{
+			if (snapshot == null)
+				return false;
+
+			Logger.Debug(Messages.AddingSnapshot, snapshot.StreamId, snapshot.StreamRevision);
+
+			try
+			{
+				var mongoSnapshot = snapshot.ToMongoSnapshot(this.serializer);
+				var query = Query.EQ("_id", mongoSnapshot["_id"]);
+				var update = Update.Set("Payload", mongoSnapshot["Payload"]);
+
+				// Doing an upsert instead of an insert allows us to overwrite an existing snapshot and not get stuck with a
+				// stream that needs to be snapshotted because the insert fails and the SnapshotRevision isn't being updated.
+				this.PersistedSnapshots.Update(query, update, UpdateFlags.Upsert);
+
+				// More commits could have been made between us deciding that a snapshot is required and writing it so just
+				// resetting the Unsnapshotted count may be a little off. Adding snapshots should be a separate process so
+				// this is a good chance to make sure the numbers are still in-sync - it only adds a 'read' after all ...
+				var streamHead = this.PersistedStreamHeads.FindOneById(snapshot.StreamId).ToStreamHead();
+				var unsnapshotted = streamHead.HeadRevision - snapshot.StreamRevision;
+				this.PersistedStreamHeads.Update(
+					Query.EQ("_id", snapshot.StreamId),
+					Update.Set("SnapshotRevision", snapshot.StreamRevision).Set("Unsnapshotted", unsnapshotted));
+
+				return true;
+			}
+			catch (Exception)
+			{
+				return false;
+			}
+		}
+
+		public virtual void Purge()
+		{
+			Logger.Warn(Messages.PurgingStorage);
+
+			this.PersistedCommits.Drop();
+			this.PersistedStreamHeads.Drop();
+			this.PersistedSnapshots.Drop();
+		}
+
+		private void UpdateStreamHeadAsync(Guid streamId, int streamRevision, int eventsCount)
+		{
+			ThreadPool.QueueUserWorkItem(x => this.TryMongo(() =>
+			{
+				this.PersistedStreamHeads.Update(
+					Query.EQ("_id", streamId),
+					Update.Set("HeadRevision", streamRevision).Inc("SnapshotRevision", 0).Inc("Unsnapshotted", eventsCount),
+					UpdateFlags.Upsert);
+			}), null);
+		}
+
+		protected virtual MongoCollection<BsonDocument> PersistedCommits
+		{
+			get { return this.store.GetCollection(this.commitSettings); }
+		}
+		protected virtual MongoCollection<BsonDocument> PersistedStreamHeads
+		{
+			get { return this.store.GetCollection(this.streamSettings); }
+		}
+		protected virtual MongoCollection<BsonDocument> PersistedSnapshots
+		{
+			get { return this.store.GetCollection(this.snapshotSettings); }
+		}
+
+		protected virtual T TryMongo<T>(Func<T> callback)
+		{
+			var results = default(T);
+
+			this.TryMongo(() =>
+			{
+				results = callback();
+			});
+
+			return results;
+		}
+		protected virtual void TryMongo(Action callback)
+		{
+			if (this.disposed)
+				throw new ObjectDisposedException("Attempt to use storage after it has been disposed.");
+
+			try
+			{
+				callback();
+			}
+			catch (MongoConnectionException e)
+			{
+				Logger.Warn(Messages.StorageUnavailable);
+				throw new StorageUnavailableException(e.Message, e);
+			}
+			catch (MongoException e)
+			{
+				Logger.Error(Messages.StorageThrewException, e.GetType());
+				throw new StorageException(e.Message, e);
+			}
+		}
+	}
 }